DOMAIN_KNOWLEDGE = {
    "tariff_entities": {
        "description": "Specific generator entities present in the tariff_with_usd view, used for tariff-based correlation and chart labeling.",
        "hydro": {
            "engurhesi": {
                "entities": ['ltd \"engurhesi\"1'],
                "labels": {"ltd \"engurhesi\"1": "Enguri HPP"}
            },
            "other_hydro": {
                "entities": [
                    'jsc \"energo-pro georgia genration\" (dzevrulhesi)',
                    'jsc \"energo-pro georgia genration\" (gumathesi)',
                    'jsc \"energo-pro georgia genration\" (shaorhesi)',
                    'jsc \"energo-pro georgia genration\" (rionhesi)',
                    'jsc \"energo-pro georgia genration\" (lajanurhesi)',
                    'jsc \"georgian water & power\" (zhinvalhesi)',
                    'ltd \"vardnili hpp cascade\"',
                    'ltd \"vartsikhe-2005\"',
                    'ltd \"khrami_1\"',
                    'ltd \"khrami_2\"'
                ],
                "labels": {
                    'jsc \"energo-pro georgia genration\" (dzevrulhesi)': "Dzevruli HPP",
                    'jsc \"energo-pro georgia genration\" (gumathesi)': "Gumati HPP",
                    'jsc \"energo-pro georgia genration\" (shaorhesi)': "Shaori HPP",
                    'jsc \"energo-pro georgia genration\" (rionhesi)': "Rioni HPP",
                    'jsc \"energo-pro georgia genration\" (lajanurhesi)': "Lajanuri HPP",
                    'jsc \"georgian water & power\" (zhinvalhesi)': "Zhinvali HPP",
                    'ltd \"vardnili hpp cascade\"': "Vardnili HPP Cascade",
                    'ltd \"vartsikhe-2005\"': "Vartsikhe HPP",
                    'ltd \"khrami_1\"': "Khrami I HPP",
                    'ltd \"khrami_2\"': "Khrami II HPP"
                }
            }
        },
        "thermal": {
            "entities": [
                'ltd \"gardabni thermal power plant\"',
                'ltd \"mtkvari energy\"',
                'ltd \"iec\" (tbilresi)',
                'ltd \"g power\" (capital turbines)'
            ],
            "labels": {
                'ltd \"gardabni thermal power plant\"': "Gardabani TPP",
                'ltd \"mtkvari energy\"': "Mtkvari Energy",
                'ltd \"iec\" (tbilresi)': "Tbilisi TPP",
                'ltd \"g power\" (capital turbines)': "G-POWER"
            }
        },
        "notes": [
            "Engurhesi is Georgia's main large hydro plant; used as a reference for hydro-tariff correlation.",
            "Thermal tariffs depend strongly on natural gas prices.",
            "'ltd \"mtkvari energy\"', 'ltd \"iec\" (tbilresi)', 'ltd \"g power\" (capital turbines)' are regulated old TPPs.",
            "'ltd \"gardabni thermal power plant\"' is a regulated new TPP.",
            "Energo-Pro hydro plants (Rioni, Lajanuri, Shaori, Gumati, Dzevruli) have similar cost structures.",
            "Entity labels are provided for clearer chart legends and report outputs."
        ]
    },

    "price_with_usd": {
        "description": "Electricity market prices (including balancing electricity) converted to USD.",
        "dependencies": [
            "Balancing electricity price represents the weighted average price of all trades executed for balancing purposes.",
            "It depends on the volumes and prices of electricity sold as balancing energy.",
            "Deregulated hydro and regulated HPP are typically the cheapest sources; regulated_new_TPP and thermal_PPA mid-level; import most expensive.",
            "Renewable_PPA drives balancing electricity price, particularly in summer.",
            "Balancing prices in summer are lower due to high hydro generation."
        ]
    },

    "trade": {
        "description": "Monthly trading data from market participants.",
        "dependencies": [
            "Includes transactions across exchange and balancing segments. The Exchange was introduced in July 2024.",
            "Trade volumes determine the weights used in calculating the balancing electricity price."
        ]
    },

    "CurrencyInfluence": {
        "GEL_USD_Effect": "Electricity price analysis must consider GEL/USD exchange rate effects.",
        "USD_Denominated_Costs": [
            "Natural gas for thermal generation is priced in USD.",
            "Electricity imports are priced in USD.",
            "Regulated tariffs are adjusted for exchange-rate changes to cover USD-denominated costs."
        ],
        "SeasonalityHint": "Compare yearly averages to neutralize strong seasonal swings (hydro vs thermal)."
    },

    "PriceDrivers": {
        "TargetColumns": ["p_bal_gel", "p_bal_usd"],
        "DriverColumns": {
            "p_dereg_gel": "Deregulated HPP Price",
            "p_gardabani_tpp_tariff": "Regulated New TPP Tariff",
            "p_grouped_old_tpp_tariffs": "Regulated Old TPP Group Tariffs",
            "entity = 'deregulated_hydro'": "Deregulated HPP Share",
            "entity = 'import'": "Import Share",
            "entity = 'renewable_ppa'": "Renewable PPA Share"
        }
    },


    "CfD_Contracts": {
        "description": "Contracts for Difference (CfD) introduced for new renewable power plant projects developed under Georgia's capacity auction scheme.",
        "key_facts": [
            "Georgia conducted several capacity auctions to support development of new hydro, solar, and wind power plants.",
            "All winning projects are renewable (hydro, solar, or wind), forming the first batch of CfD-based investments in the country.",
            "Under transitional market provisions, CfD projects are not allowed to sell electricity on the competitive exchange; instead, they are centrally dispatched by the system operator (GSE).",
            "The CfD ensures a fixed payment for generated electricity based on the agreed 'strike price' multiplied by the actual generated and accepted energy.",
            "If there were the self-dispatching regime and CfD owners get remunerated based on the sold electricity, the quantity risk would be minimized. So, Georgian Electricity Target Model, which envisages self-dispatching reduces the qauntity risk, but bringing the imbalance risk, whixh can be efficiently hedged.",
            "The 'reference market price' is used only for accounting and settlement between the offtaker and the market operator — it does not affect the generator’s final income.",
            "As a result, CfD owners are fully insulated from market price risk: they always receive the contracted CfD (strike) price for their accepted generation, regardless of the contemporaneous market price level."
        ],
        "market_implications": [
            "CfD plants face quantity risk, not price risk, because their remuneration depends solely on the amount of energy actually dispatched. If the system operator curtails their generation for system stability, the lost production is not compensated.",
            "Under a self-dispatch or exchange-participation model, producers could optimize generation to maximize revenue, but the CfD design transfers operational control to the central dispatcher.",
            "As more CfD plants enter operation, the central dispatch role of GSE becomes more complex, and overall balancing or curtailment volumes could increase depending on the variability of CfD output.",
            "Because CfD plants are centrally dispatched and remunerated outside the exchange, their energy bypasses market trading, which can reduce liquidity and price formation transparency.",
            "The effect of CfD generation on the **market price level** is uncertain: while additional renewable capacity increases total supply, most CfD projects are hydro and solar producing mainly in summer months. When the contracted CfD price is higher than contemporaneous market prices, their inclusion in system dispatch may indirectly raise the seasonal average price signal even though the generator itself remains price-neutral."
        ],
        "analytical_notes": [
            "Enai must treat CfD generators as **price-neutral** participants: their revenues are fixed at the strike price and are not influenced by short-term market price changes.",
            "Their main exposure is **quantity risk** — if GSE curtails output for system reasons, their remuneration falls proportionally.",
            "When analyzing average or balancing prices, Enai should note that CfD generation volumes are excluded from exchange transactions and remunerated separately, which can distort apparent price–volume relationships.",
            "Enai should describe CfD projects as a distinct category within generation — centrally dispatched, renewable, fully price-insulated, and subject to curtailment risk — with indirect but material influence on system balance and market price formation.",
            "All CfD-related quantities, price levels, and contract assumptions originate from the official GSE auction documentation and the Georgian electricity market transitional rules."
        ]
    },


    "BalancingMarketStructure": {
        "description": "Explanation of the current Georgian balancing mechanism and how it differs from the European-style balancing market design. This context is essential for Enai when interpreting balancing electricity prices or queries mentioning 'balancing market' or 'imbalance settlement'.",
        "current_design": [
            "Despite being formally called a 'balancing market', Georgia’s current system functions as an imbalance settlement mechanism rather than a real-time balancing market in the European sense.",
            "Balancing responsibility is not defined on an hourly basis — there is no concept of Balance Responsible Parties (BRPs) with continuous imbalance settlement.",
            "The current balancing period is one month, and the imbalance is calculated as the difference between the total electricity consumed or generated and the electricity sold or purchased during that same month."
        ],
        "price_determination": [
            "The balancing electricity price is calculated as a weighted average price of electricity sold as balancing energy during the month.",
            "This price formation principle is described in the 'price_with_usd' domain: it aggregates transactions across generation entities based on their quantities and individual tariffs or market values.",
            "Therefore, the current 'balancing price' represents a settlement value for deviations over a month, not an hourly marginal price determined by balancing actions or frequency restoration products."
        ],
        "comparison_with_eu_practice": [
            "In the European electricity market model, the balancing market includes trading of balancing products such as FCR (Frequency Containment Reserve), aFRR (Automatic Frequency Restoration Reserve), and mFRR (Manual Frequency Restoration Reserve).",
            "Those products are activated on a sub-hourly basis to maintain system frequency and resolve imbalances in real time, with separate procurement and activation prices.",
            "Georgia’s system does not yet have such hourly or product-based balancing. Instead, it performs monthly imbalance settlement after-the-fact, without separate reserve products or imbalance responsibility allocation."
        ],
        "future_direction": [
            "Full transition toward an EU-style balancing market is expected in future market reforms, with the introduction of BRPs, hourly metering, and separate balancing product procurement.",
            "Until that transition, Enai must interpret any reference to the 'balancing market' as meaning 'monthly imbalance settlement' rather than a real-time balancing product market."
        ],
        "analytical_notes": [
            "When Enai analyzes 'balancing price' trends, it must not treat them as real-time marginal prices — instead, they represent average monthly imbalance settlement values.",
            "Statements about balancing volumes or revenues refer to quantities of electricity settled as imbalances, not energy traded in real-time balancing product markets.",
            "In this context, Enai should link balancing price variations mainly to factors such as exchange rate movements, hydro/thermal generation composition, and tariff structures, as defined in the 'PriceDrivers' and 'CurrencyInfluence' domains."
        ]
    },


    "BalancingPriceFormation": {
        "Definition": "The balancing price is the weighted-average price of electricity sold on the balancing market.",
        "WeightingEntities": [
            "deregulated_hydro", "import", "regulated_hpp",
            "regulated_new_tpp", "regulated_old_tpp",
            "renewable_ppa", "thermal_ppa"
        ],
        "CalculationRule": "Weights are based on electricity sold as balancing energy by each entity. Total balancing quantity = sum of all listed entities from trade_derived_entities WHERE segment='balancing_electricity'.",
        "AnalyticalUse": [
            "Compute average balancing price weighted by balancing-market quantities.",
            "Compare composition changes (hydro vs thermal/import) seasonally."
        ],
        "Insight": "Prices rise in winter when thermal/import shares grow, and fall in summer when hydro dominates."
    },

    "BalancingPriceDrivers": {
        "CRITICAL": "This section contains the most important information for balancing price analysis.",
        "PrimaryDrivers": {
            "1_Composition": {
                "importance": "PRIMARY DRIVER - Most important for BOTH GEL and USD prices",
                "description": "Shares of different entity categories selling electricity on balancing segment",
                "categories": [
                    "renewable_ppa - Renewable PPA projects (hydro, solar, wind) under support schemes, USD-priced",
                    "deregulated_hydro - Deregulated hydropower plants, GEL-priced",
                    "thermal_ppa - Thermal PPA projects, USD-priced",
                    "regulated_hpp - Regulated hydro power plants, GEL tariffs",
                    "regulated_old_tpp - Regulated old thermal power plants (Mtkvari, Tbilisi, G-POWER), GEL tariffs that directly reflect current xrate",
                    "regulated_new_tpp - Regulated new thermal power plant (Gardabani), GEL tariff that directly reflects current xrate",
                    "import - Direct electricity imports, USD-priced"
                ],
                "mechanism": [
                    "Balancing electricity price = weighted average of all categories selling on balancing segment",
                    "Higher share of cheap sources (regulated_hpp ~30-40 GEL/MWh, deregulated_hydro ~40-50 GEL/MWh) → lower price",
                    "Higher share of expensive sources (import, thermal_ppa, renewable_ppa) → higher price",
                    "Composition changes seasonally: summer=high renewable_ppa and hydro, winter=high thermal_ppa and import"
                ],
                "structural_trends": [
                    "IMPORTANT: Long-term declining trend in deregulated_hydro and regulated_hpp shares",
                    "IMPORTANT: Long-term increasing trend in renewable_ppa, import, and thermal_ppa shares",
                    "Main contributors to balancing electricity now: renewable_ppa (biggest in summer), import, thermal_ppa, regulated_old_tpp, regulated_new_tpp"
                ],
                "within_category_variation": [
                    "Individual plants within categories (especially renewable_ppa) have different USD prices",
                    "Depending on which individual plant contributes more, price can vary slightly within category",
                    "However, category-level analysis (renewable_ppa, deregulated_hydro) has the biggest impact on price"
                ],
                "data_source": "trade_derived_entities WHERE segment='balancing_electricity'",
                "analysis_requirement": [
                    "MANDATORY: For long-term trends or yearly analysis → check composition by season (summer vs winter)",
                    "MANDATORY: Cite actual share changes (e.g., 'renewable_ppa increased from 25.3% to 32.7%')",
                    "MANDATORY: Explain which categories are cheap vs expensive when explaining price impact",
                    "For month-to-month comparisons → compare share of each category between the two months"
                ]
            },
            "2_ExchangeRate": {
                "importance": "CRITICAL for GEL price, SMALL impact on USD price",
                "variable": "xrate (GEL/USD)",
                "entity_pricing": [
                    "USD-priced entities: renewable_ppa, thermal_ppa, import",
                    "GEL-priced entities: deregulated_hydro, regulated_hpp, regulated_old_tpp, regulated_new_tpp",
                    "Note: regulated_old_tpp and regulated_new_tpp are GEL tariffs that directly reflect current xrate"
                ],
                "mechanism": [
<<<<<<< HEAD
                    "When GEL depreciates (xrate increases):",
                    "- GEL price rises significantly (all USD-priced entities convert at higher xrate + GEL-priced entities)",
                    "- USD price rises slightly (only GEL-priced entities like deregulated_hydro, regulated_hpp affected)",
                    "The impact on USD price is SMALL because GEL-priced entity shares (deregulated_hydro + regulated_hpp) are very small",
                    "regulated_old_tpp and regulated_new_tpp tariffs adjust with xrate, so they affect both GEL and USD prices"
=======
                    "Higher share of cheap sources (regulated HPP, deregulated hydro) → lower price",
                    "Higher share of expensive sources (import, thermal PPA, renewable PPA is also higher than average summer prices) → higher price",
                    "Composition changes seasonally (summer=hydro, winter=thermal/import)",
                    "In summer, renewable PPAs can lift balancing price toward their own tariff level.",
                    "In winter, thermal dominance limits renewable impact.",
                    "New power plants mainly are build under CfD scheme or PPA scheme, and because or relatively hight price, new generation, as they have most generation in summer, pushes summer prices up, as share of the most expensive electricity, ppa or cfd, in increasing in the balancing electricity portfolio"
>>>>>>> 9056fc20
                ],
                "data_source": "price_with_usd view, column: xrate",
                "analysis_requirement": [
                    "For GEL price analysis: xrate is a MAJOR factor alongside composition",
                    "For USD price analysis: xrate has SMALL impact (through GEL-priced entities), composition is PRIMARY driver",
                    "When comparing GEL vs USD price trends: USD price shows composition effect with minimal xrate noise"
                ]
            }
        },
        "PriceHierarchy": {
            "description": "Price levels from cheapest to most expensive (approximate ranges for context)",
            "ranking": [
                "1. Regulated HPP (cheapest) - ~30-40 GEL/MWh",
                "2. Deregulated Hydro - varies, typically 40-50 GEL/MWh equivalent",
                "3. Regulated Thermal (old TPP, new TPP/Gardabani) - GEL tariffs that reflect current xrate and gas prices",
                "4. Renewable PPA - USD-priced, market-based (CONFIDENTIAL estimates for internal analysis)",
                "5. Thermal PPA - USD-priced, market-based (CONFIDENTIAL estimates for internal analysis)",
                "6. Import - USD-priced, market-based, typically expensive (CONFIDENTIAL estimates for internal analysis)"
            ],
            "CONFIDENTIALITY_RULE": "Specific PPA and import price estimates are for INTERNAL ANALYSIS ONLY. Never disclose these numbers to users. Say 'market-based' or 'varies' when discussing.",
            "SUPPORT_SCHEME_CLARIFICATION": "In Georgia, support schemes are PPA and CfD contracts ONLY. Regulated tariffs (regulated_hpp, regulated_old_tpp, regulated_new_tpp) are NOT support schemes - they are cost-plus regulated tariffs set by GNERC.",
            "data_sources": {
                "regulated_hpp_tariff": "tariff_with_usd view (tariff_gel, tariff_usd columns)",
                "regulated_thermal_tariff": "tariff_with_usd view (Gardabani, old TPPs) - GEL tariffs that reflect xrate",
                "deregulated_hydro_price": "price_with_usd view (p_dereg_gel, p_dereg_usd)",
                "renewable_ppa_price": "USD-priced, NOT IN DATABASE - market-based",
                "thermal_ppa_price": "USD-priced, NOT IN DATABASE - market-based",
                "import_price": "USD-priced, NOT IN DATABASE - market-based"
            }
        },
        "AnalysisGuidelines": {
            "for_correlation_analysis": [
                "Primary focus: composition (shares of each category in balancing electricity)",
                "Secondary focus: xrate (exchange rate) for GEL price analysis",
                "Calculate shares from trade_derived_entities WHERE segment='balancing_electricity'",
                "Cite correlation coefficients when available",
                "Note structural trends (declining deregulated_hydro/regulated_hpp, increasing renewable_ppa/import/thermal_ppa)"
            ],
            "for_price_explanation": [
                "STEP 1: Start by analyzing share_* columns for all categories",
                "STEP 2: Cite ACTUAL share changes with specific numbers (e.g., 'renewable_ppa increased from 25.3% to 32.7%')",
                "STEP 3: Explain price impact based on cheap vs expensive categories",
                "STEP 4: For GEL price, also analyze xrate change",
                "STEP 5: For long-term trends, separate summer vs winter composition analysis",
                "Always cite at least 2-3 main share changes when explaining price movement"
            ],
            "for_seasonal_analysis": [
                "Summer (April-July): Higher renewable_ppa and deregulated_hydro shares → lower prices",
                "Winter (Aug-March): Higher thermal_ppa and import shares → higher prices",
                "For multi-year trends: Calculate average shares for summer vs winter separately",
                "Note: Seasonal composition difference is the main driver of seasonal price difference"
            ],
            "disclosure_rules": [
                "DO disclose: regulated tariffs (~30-40 GEL/MWh for HPP), correlation coefficients, structural trends",
                "DO disclose: That regulated TPP tariffs (while in GEL) reflect current xrate",
                "DO NOT disclose: Specific renewable PPA prices (say 'market-based')",
                "DO NOT disclose: Specific thermal PPA prices (say 'market-based')",
                "DO NOT disclose: Specific import prices (say 'market-based')",
                "DO clarify: Support schemes = PPA + CfD only (NOT regulated tariffs)"
            ]
        }
    },

    "TariffStructure": {
        "Methodology": "Tariffs are approved by GNERC using cost-plus methodology.",
        "Components": {
            "Hydro": "Mainly fixed O&M and depreciation; minimal variable costs.",
            "Thermal": {
                "FixedComponent": "Guaranteed Capacity Fee (covers fixed costs).",
                "VariableComponent": "Per-MWh fee depends on gas price and efficiency.",
                "FXExposure": "Gas price in USD → tariff_gel correlates with xrate."
            }
        },
        "TariffContext": {
            "Definition": "Contextual regulatory and market factors explaining changes in electricity tariffs and their relationship to balancing prices.",
            "Rules": [
                "From May 2025, tariffs for Enguri HPP and Vardnili HPP Cascade increased due to a legislative amendment requiring these plants to cover the cost of electricity supplied to the occupied territory of Abkhazia by selling electricity to the rest of Georgia.",
                "From January 2024, regulated tariffs for all thermal power plants increased substantially because the procurement price of natural gas rose sharply after being fixed at a low level for several years.",
                "Renewable PPAs generally have higher fixed tariffs than average summer balancing prices; as renewable share grows and cheap hydro share declines, summer balancing prices converge toward average PPA prices.",
                "Balancing electricity is the residual of total generation minus volumes sold under bilateral contracts or on exchanges."
            ],
            "Interpretation": [
                "Tariff increases in 2024–2025 are primarily cost-driven, reflecting gas price rises, currency depreciation, and compensation mechanisms for unreimbursed energy.",
                "Seasonal price differences must be read in context of regulatory cost adjustments and evolving generation mix."
            ]
        },
        "AnalyticalImplications": [
            "Thermal tariffs rise with GEL depreciation and gas price increases.",
            "Hydro tariffs are stable across seasons.",
            "Guaranteed capacity ensures cost recovery even at low generation."
        ],
        "ExampleIndicators": [
            "Compare tariff_gel vs xrate to evaluate FX sensitivity.",
            "Compare p_gcap_gel vs tariff_gel to separate fixed vs variable cost effect."
        ]
    },


    "TransmissionNetworkDevelopment": {
        "description": "Long-term transmission system priorities and constraints identified in the 2024–2034 Ten-Year Network Development Plan (TYNDP) prepared by Georgian State Electrosystem (GSE). All data, capacity values, and investment figures used by the model must explicitly refer to this document as the source: 'GSE Ten-Year Network Development Plan 2024–2034 (TYNDP)'.",
        "main_objectives": [
            "Ensure security of supply and system reliability through meeting N-1, G-1, and N-G-1 criteria.",
            "Address west–east transmission imbalance caused by concentration of hydro generation in western Georgia and main consumption in the east (Tbilisi–Rustavi).",
            "Eliminate critical bottlenecks along the Enguri–Zestaponi–Imereti 500/220 kV corridor and strengthen internal transfer capacity.",
            "Modernize substations and increase transformer capacities to maintain reliability under growing urban demand (especially Tbilisi and Batumi)."
        ],
        "renewable_integration": [
            "Up to 750 MW of new wind and 500 MW of new solar capacity can be integrated by 2028 under existing balancing and regulating resources.",
            "Integration of renewables is contingent on new flexible capacity (CCGT) and reservoir HPPs to provide balancing and system inertia.",
            "The west–east imbalance intensifies during high-hydro summer periods, reinforcing the need for transmission upgrades and storage solutions."
        ],
        "investment_program": [
            "16 priority projects were identified, totaling approximately 1,400 km of new or rehabilitated lines and 5,000 MVA of transformer capacity.",
            "68% of these projects are expected to be commissioned during 2024–2026, 17% in 2027–2028, and the remainder by 2034.",
            "Total expected investment is around 1 billion EUR, primarily aimed at improving reliability, enabling integration of 3.5–4 GW of new hydro capacity, and expanding cross-border transit potential."
        ],
        "cross_border_projects": [
            "Georgia–Romania Black Sea Submarine Cable (HVDC) — will connect Georgia to the Continental European grid via Romania, enabling direct electricity trade with EU markets.",
            "Georgia–Russia–Azerbaijan Power System Connection — aims to enable synchronous or coordinated operation and controlled power flows within the regional IPS/UPS network.",
            "Additional interconnections with Turkey and Armenia are planned to strengthen regional exchange and improve system flexibility."
        ],
        "digital_and_control_infrastructure": [
            "Development of SCADA, WAMS, and ACS systems integrated with IT and cybersecurity frameworks is part of the ten-year plan to enhance real-time system observability and control.",
            "Advanced automation and information platforms are required to manage a more decentralized, variable, and renewable-heavy power system."
        ],
        "analytical_notes": [
            "The leitmotif of Georgian transmission development over 2024–2034 is 'security of supply' — maintaining system stability amid rapid generation diversification and demand growth.",
            "Transmission bottlenecks directly affect the marginal cost of balancing electricity; congestion between western hydro generation and eastern demand zones can elevate balancing prices even in high-hydro months.",
            "Enai should treat the transmission plan as a structural constraint in price and dispatch analysis: west–east congestion and delayed network reinforcements can explain short-term price spreads or curtailment patterns despite sufficient installed capacity.",
            "Whenever Enai references line capacities, regional transfer limits, or project commissioning dates, it must cite: 'Source: GSE Ten-Year Network Development Plan 2024–2034 (TYNDP)'."
        ]
    },

    "GenerationAdequacyAndForecast": {
        "description": "Long-term forecast of generation capacity, demand, and adequacy from the Georgian TSO’s 2024–2034 Ten-Year Network Development Plan (TYNDP). All quantitative figures (installed capacities, demand forecasts, or adequacy margins) must be attributed to this document as the official source.",
        "current_state": [
            "As of 2023, total installed capacity in Georgia was about 4,621 MW, of which 73% was hydropower (51% regulating, 22% seasonal), 23% thermal, and 0.5% wind.",
            "The generation–demand pattern is highly seasonal: in summer, hydro generation exceeds demand allowing exports; in winter, hydro output declines and thermal generation covers up to 28% of total supply."
        ],
        "forecast_to_2034": [
            "Total installed capacity is expected to reach around 10,336 MW by 2034, more than doubling the current level.",
            "Of this, 4,314 MW will be regulating HPPs, 2,908 MW seasonal HPPs, 1,291 MW wind, 232 MW solar, 110 MW gas turbines, and 1,480 MW combined-cycle and existing Gardabani TPP units.",
            "Hydropower will remain dominant, with about 70% of total capacity, while wind and solar will together provide roughly 15%.",
            "This capacity mix aims to reduce import dependence in winter and fossil-fuel exposure, but will increase seasonal and spatial variability of generation."
        ],
        "demand_and_balance_scenarios": [
            "Three demand growth scenarios are modeled — L1 (1% annual), L2 (3% base case), and L3 (5%) — paired with generation build-out cases G1, G2, and G3 representing different commissioning delays.",
            "Base-case assumption (L2G3) foresees 3% annual consumption growth and on-time integration of all planned generation projects.",
            "The plan anticipates that under all scenarios, Georgia will maintain energy adequacy through 2034, but seasonal surpluses in summer and shortages in winter will persist."
        ],
        "generation_adequacy_analysis": [
            "Adequacy simulations using the PLEXOS model confirm sufficient capacity under all scenarios, but highlight the importance of adding regulating HPPs and CCGTs for flexibility.",
            "Wind and solar additions contribute to overall adequacy, yet their variability requires reserve margins and flexible hydropower for balancing.",
            "Scenario G2 (with reservoir hydro development) provides higher flexibility and resilience compared to G1 (mostly run-of-river renewables)."
        ],
        "analytical_notes": [
            "Enai should interpret forecasts and adequacy results as system-level constraints influencing price and balancing behavior.",
            "Summer export surpluses will continue to dominate the balance, potentially lowering domestic balancing prices during high-hydro years, while winter scarcity will sustain higher balancing and import prices.",
            "When explaining trends, Enai must explicitly state that figures and forecasts originate from the GSE TYNDP 2024–2034, and link seasonal price patterns to the projected evolution of regulating versus seasonal hydro and the limited contribution of solar and wind during winter peaks."
        ]
    },


    "MarketParticipantsAndDataSources": {
        "description": "Key institutions in Georgia’s electricity sector, their primary functions, and mapping between system data views and source organizations.",
        "participants": {
            "GNERC (Georgian National Energy and Water Supply Regulatory Commission)": {
                "role": "Independent energy regulator, tariff authority, energy market monitoring and licensing body.",
                "functions": [
                    "In electricity sector aproves electricity generation, transmission, and distribution tariffs, including tariff methodologies.",
                    "Issues, modifies, and revokes licenses for generation, transmission, distribution, martket operator. Authorized electricity activities not subject to license, like suppy, trade, small generation.",
                    "Approves and enforces the Grid Code, network connection rules, and accounting standards for market participants.",
                    "Oversees cost audits, tariff reviews, guaranteed capacity payments, and consumer protection measures."
                ],
                "notes": [
                    "GNERC is the primary source for the 'tariff_with_usd', 'price_with_usd' views.",
                    "It also collects and validates generation technology reports used in 'tech_quantity_view' and similar datasets."
                ]
            },
            "ESCO (Electricity System Commercial Operator)": {
                "role": "Electricity System Commercial Operator. Responsible for buying and selling balancing electricity.",
                "functions": [
                    "Administers the balancing and guaranteed capacity settlement processes.",
                    "Registers wholesale market participants, manages direct contracts.",
                    "Handles import/export settlements and acts as counterparty for CfD (Contract for Difference) and guaranteed capacity contracts."
                ],
                "notes": [
                    "ESCO provides data for 'trade_derived_entities', and other balancing-related views.",
                    "Although named a 'balancing market', the current ESCO mechanism operates as a monthly imbalance settlement system rather than an hourly balancing product market."
                ]
            },
            "GSE (Georgian State Electrosystem)": {
                "role": "Transmission System Operator (TSO), system dispatcher, and transmission network owner.",
                "functions": [
                    "Owns and operates Georgia’s transmission infrastructure.",
                    "Performs real-time system dispatch, grid stability control.",
                    "Manages cross-border interconnections with neighboring systems (Turkey, Azerbaijan, Armenia, Russia).",
                    "Plans transmission development and publishes the Ten-Year Network Development Plan (TYNDP)."
                ],
                "notes": [
                    "GSE is responsible for the operation and reliability of the national grid but does not generate electricity.",
                    "GSE is licensed operator of a balanicng market, however, real balancing market and hourly imbalance responsibility was set to launch on july 2027."
                ]
            },
            "GENEX (Georgian Energy Exchange)": {
                "role": "Electricity Exchange Operator for electricity day-ahead and intraday markets.",
                "functions": [
                    "Operates day-ahead, intraday.",
                    "Publishes market prices, traded volumes, and clearing results.",
                    "Handles financial settlement of trades executed on the exchange."
                ],
                "notes": [
                    "GENEX was established jointly by GSE and ESCO in 2019. Current shareholders are GSE, ESCO, GGTC and GOGC to implement the competitive wholesale electricity market framework.",
                ]
            },
            "GEOSTAT (National Statistics Office of Georgia)": {
                "role": "Official statistical agency providing macroeconomic and energy data.",
                "functions": [
                    "Publishes national energy balances, sectoral demand indicators, and inflation indices.",
                    "Maintains the CPI (Consumer Price Index) series, including the 'electricity, gas, and other fuels' category used in energy affordability analysis.",
                    "Provides long-term energy balance datasets in cooperation with GSE and GNERC."
                ],
                "notes": [
                    "GEOSTAT is the data source for 'monthly_cpi_mv' and 'energy_balance_long_mv'.",
                    "Enai should treat GEOSTAT datasets as official statistical references for national-level demand and macroeconomic trends."
                ]
            }
        },
        "data_source_mapping": {
            "price_with_usd, tariff_with_usd": "GNERC – Georgian National Energy and Water Supply Regulatory Commission",
            "monthly_cpi_mv": "GEOSTAT – National Statistics Office of Georgia",
            "energy_balance_long_mv": "GEOSTAT – National Statistics Office of Georgia",
            "tech_quantity_view (or tech_quantity_pivot)": "GNERC – generation reports from licensed producers",
            "trade_derived_entities, other operational views": "ESCO / GENEX – balancing and market settlement data"
        },
        "analytical_notes": [
            "When Enai references tariff data, it must cite GNERC as the source of tariff methodologies and approved rates.",
            "For macro energy balances and CPI statistics, GEOSTAT is the authoritative source.",
            "For generation by technology (hydro, thermal, wind, solar), Enai should attribute data to GNERC, based on licensee reporting.",
            "All balancing and market operation statistics are based on ESCO and GENEX datasets unless otherwise noted.",
            "When explaining discrepancies or missing data, Enai should note possible timing lags between GNERC, ESCO, and GEOSTAT publications."
        ]
    },


    
    "SeasonalityPatterns": {
        "SummerMonths": [4, 5, 6, 7],
        "WinterMonths": [1, 2, 3, 8, 9, 10, 11, 12],
        "Description": "Summer: hydro-dominant, low prices. Winter: thermal/import-dominant, high prices.",
        "AnalyticalUse": [
            "Compare prices and generation composition between seasons.",
            "Hydro share typically >60% in summer, <30% in winter."
        ]
    },

    "TariffDependencies": {
        "Enguri": "Reference hydro tariff – low, stable.",
        "GardabaniTPP": "New CCGT; tariff follows gas cost and xrate.",
        "OldTPPs": "Less efficient; higher tariffs, more volatile.",
        "UsageHint": "Compare tariff_gel with p_bal_gel to assess regulatory lag."
    },

    "SeasonalTrends": {
        "Definition": "Balancing electricity prices, generation, and demand exhibit structurally different behaviors across seasons due to shifts in supply composition and consumption patterns.",
        "Rule": "Always compute and compare seasonal averages and CAGRs for April–July (Summer) and August–March (Winter).",
        "Interpretation": [
            "Summer prices rise faster as cheap hydro shares decline and more output moves to contracts.",
            "Winter prices increase moderately due to higher gas costs and import reliance."
        ],
        "AnalyticalUse": [
            "Combine seasonal trend analysis with hydro, thermal, and import shares.",
            "Use SUM for quantities, AVG for prices when comparing seasons."
        ]
    },

    "BalancingMarketLogic": {
        "Definition": "The balancing market reflects short-term deviations between forecasted and actual generation or consumption.",
        "Rules": [
            "When hydro inflows are strong, surplus deregulated HPP output reduces balancing price and volume.",
            "Low-hydro months push balancing to thermal and imports, raising volatility and cost.",
            "Balancing prices reflect the residual mix, not just cost; cheap hydro depresses prices, gas/import raise them.",
            "Rising renewable PPA share lifts summer prices as it displaces cheap hydro from balancing volumes."
        ]
    },

    "BalancingPriceDecomposition": {
        "Definition": "Methodology for decomposing the weighted-average balancing price into entity-level contributions to explain price dynamics.",
        "Purpose": "Enable analysis of which entities drive balancing price changes by combining quantity shares with entity-specific prices.",
        "AvailableFunctions": {
            "compute_entity_price_contributions": {
                "description": "Calculates monthly entity contributions to balancing price using available reference prices",
                "output_columns": [
                    "balancing_price_gel: actual weighted average balancing price",
                    "share_[entity]: quantity share of each entity in balancing electricity",
                    "price_[entity]: reference price for entity (from tariff_with_usd or price_with_usd)",
                    "contribution_[entity]: estimated contribution = share × reference_price",
                    "total_known_contributions: sum of all calculable contributions",
                    "residual_contribution_ppa_import: unexplained portion (entities without price data)"
                ],
                "data_availability": {
                    "available": [
                        "Regulated HPP: average tariff from main hydro plants (Enguri, Vardnili, Energo-Pro)",
                        "Deregulated hydro: p_dereg_gel from price_with_usd",
                        "Regulated new TPP: Gardabani tariff_gel from tariff_with_usd",
                        "Regulated old TPPs: average of Mtkvari, Tbilisi, G-Power tariffs"
                    ],
                    "unavailable": [
                        "Renewable PPA: prices are confidential, not in database",
                        "Thermal PPA: prices are confidential, not in database",
                        "Import: prices vary by transaction, not in database"
                    ]
                },
                "usage": "Use to identify which entities contributed most to price increases/decreases month-over-month"
            },
            "compute_share_changes": {
                "description": "Calculates month-over-month changes in entity shares to track composition shifts",
                "output_columns": [
                    "share_[entity]: current month share",
                    "prev_share_[entity]: previous month share",
                    "change_share_[entity]: absolute change in percentage points",
                    "price_change_gel: corresponding change in balancing price"
                ],
                "usage": "Use to correlate price changes with composition changes (e.g., if import share increased by 15pp and price rose by 20 GEL/MWh)"
            }
        },
        "AnalyticalWorkflow": [
            "1. Use compute_share_changes to identify which entity shares changed significantly month-over-month",
            "2. Use compute_entity_price_contributions to estimate the price impact of those share changes",
            "3. Consider xrate changes for GEL-denominated price analysis (affects thermal, import, PPA costs)",
            "4. Link composition shifts to seasonal patterns (summer=hydro dominant, winter=thermal/import dominant)",
            "5. For entities without price data (PPAs, imports), infer direction from residual_contribution_ppa_import"
        ],
        "Limitations": [
            "Reference prices (tariffs) may differ from actual balancing transaction prices",
            "PPA and import prices not available; residual contribution provides proxy only",
            "Does not capture intra-month price volatility, only monthly averages",
            "Assumes linear price-quantity relationships, which may not hold for marginal pricing"
        ],
        "InterpretationGuidelines": [
            "A positive contribution increase indicates that entity contributed more to raising the price",
            "Compare contribution changes to price changes to assess relative importance",
            "Large residual_contribution_ppa_import suggests PPAs/imports drove price, but exact decomposition unknown",
            "Always validate decomposition insights against seasonal patterns and tariff changes"
        ]
    },

    "TariffTransmissionMechanism": {
        "Definition": "Describes how regulatory tariff changes propagate through generation costs and market prices.",
        "KeyMechanisms": [
            "Thermal plant tariffs include fixed (capacity) and variable (gas-linked) components — gas price hikes pass through immediately.",
            "Enguri and Vardnili now recover full cost via higher tariff per sold MWh due to Abkhazia supply adjustment (2025).",
            "Renewable PPAs are USD-indexed and form a price floor for summer market prices.",
            "Thermal tariff increases (Mtkvari, Tbilisi, G-Power) transmit almost directly to winter balancing prices."
        ]
    },

    "ImportDependence": {
        "Definition": "Explains the strategic role of imports in price formation and adequacy.",
        "Rules": [
            "Georgia imports in winter, exports in summer; import exposure sets upper bound on domestic prices.",
            "Imports are USD-denominated and follow Turkish/Azeri prices, transmitting regional volatility.",
            "Higher import share + weaker GEL → higher balancing prices.",
            "Hydro shortfall or Enguri/Vardnili outages trigger import reliance and winter spikes."
        ]
    },

    "RenewableIntegration": {
        "Definition": "Captures how renewable PPAs affect market structure and balancing behavior.",
        "Rules": [
            "Renewable PPAs are fixed-price, USD-indexed, reducing residual balancing liquidity.",
            "Rising renewable share reduces hydro flexibility and increases balancing volatility."
        ]
    },

    "DataEvidenceIntegration": {
        "Purpose": "Links conceptual rules in domain_knowledge with quantifiable evidence stored in Supabase materialized views.",
        "Guidance": [
            "Every analytical or causal statement should, when possible, be justified by trends or values from the corresponding materialized views.",
            "For tariff-related insights (e.g., Enguri/Vardnili increases, gas-cost effects), verify and illustrate with data from tariff_with_usd.",

            "Never include raw database column names (e.g., share_renewable_ppa, p_bal_usd, tariff_gel) in narrative text.",
            "regardless of the language of the response. Instead, use descriptive terms derived from domain_knowledge.",
            "or natural language equivalents (e.g., the share of renewable PPAs, the average balancing price in USD). If a suitable label is not found, infer a clear and human-readable name based on context before generating the answer.",


            "For balancing price behavior (summer vs winter, correlation with generation mix), use price_with_usd and trade_derived_entities.",
            "For demand or sectoral structure, reference energy_balance_long_mv.",
            "For import dependence or renewable share dynamics, use trade_derived_entities, focusing on share_import, share_deregulated_hydro, and share_renewable_ppa.",
            "If the user asks for an interpretation (not a raw figure), combine quantitative evidence (e.g., average, CAGR, or percentage change) with the relevant explanatory rule from domain_knowledge.",
            "If the user explicitly asks only for a numeric answer, provide the number directly without narrative justification.",
            "When comparing across currencies, units, or dimensions, ensure the interpretation explicitly reflects the measurement unit (e.g., GEL/MWh, USD/MWh, or share ratio)."
        ],
        "LLMHint": (
            "When generating an answer, use domain_knowledge for reasoning but cite patterns or magnitudes using actual computed results from the database views. "
            "Prioritize causal storytelling supported by numeric evidence rather than listing values. "
            "Balance narrative and precision: integrate data-driven observations with conceptual insights (e.g., rising prices explained by declining hydro share)."
        ),
        "ChartSelectionHint": (
            "When generating or explaining results, prioritize clarity over completeness. "
            "Select up to four key indicators that best answer the user's question — for example, price levels (in GEL/USD), main driver shares, and relevant exchange rate or tariff variables. "
            "Avoid including every numeric column in one chart unless the user explicitly asks for a full multi-series view. "
            "Prefer showing representative variables with clear contrast (e.g., GEL vs USD, hydro vs thermal, import share vs price) "
            "so the chart remains interpretable and visually balanced. "
            "When multiple variables differ by unit or scale, group them logically and use dual axes (left for price/tariff, right for share or index)."
        )
    },

    "TableSelectionGuidance": {
        "Purpose": "Provides clear rules for choosing the appropriate database view based on query intent.",
        "Rules": [
            "When the query needs ONLY technical generation/consumption data (quantities by technology type):",
            "  → Use tech_quantity_view",
            "  → Contains: quantity by type_tech (hydro, thermal, wind, solar, import, demand-side types)",
            "  → Use for: demand trends, supply trends, generation mix by technology",
            "  → Examples: 'Show me demand trends', 'Hydro generation over time', 'Import quantities'",
            "",
            "When the query needs trade information, market prices, or entity-level analysis:",
            "  → Use trade_derived_entities",
            "  → Contains: traded quantities by entity and segment (balancing_electricity, bilateral contracts, exchange)",
            "  → Contains: entity shares (share_import, share_renewable_ppa, share_deregulated_hydro, etc.)",
            "  → Use for: balancing price analysis, composition changes, entity market behavior",
            "  → Examples: 'Explain balancing price variations', 'Entity shares in balancing market', 'Trade volumes by segment'",
            "",
            "CRITICAL DISTINCTION:",
            "  tech_quantity_view = Technical data (generation/demand by technology)",
            "  trade_derived_entities = Market/trade data (prices, segments, entities, shares)",
            "",
            "Default preference:",
            "  - Simple quantity queries → tech_quantity_view",
            "  - Price explanation queries → trade_derived_entities",
            "  - If uncertain, prefer tech_quantity_view for cleaner technical analysis"
        ]
    },

    "EnergySecurityAnalysis": {
        "Purpose": "Provides correct framework for analyzing energy security and import dependence.",
        "CriticalFact": "Thermal generation uses imported natural gas and cannot be considered fully domestic/local generation.",
        "CorrectClassification": {
            "LocalGeneration": [
                "Hydro (all types: regulated HPP, deregulated hydro, reservoir, run-of-river)",
                "Wind (renewable, no fuel imports)",
                "Solar (renewable, no fuel imports)",
                "Note: These have NO import dependence for fuel/energy input"
            ],
            "ImportDependentGeneration": [
                "Thermal (uses imported natural gas for power generation)",
                "Direct electricity import",
                "Note: Both depend on cross-border energy supply"
            ]
        },
        "DataSource": {
            "table": "tech_quantity_view",
            "description": "Use tech_quantity_view with understanding that thermal + import = import-dependent",
            "usage": "For energy security: sum thermal + import as import-dependent, sum hydro + wind + solar as local"
        },
        "AnalyticalImplications": [
            "When analyzing energy security, thermal is NOT a substitute for imports — it IS import-dependent",
            "The real choice for Georgia is: import electricity OR import gas to generate electricity",
            "True energy independence comes from hydro, wind, and solar expansion",
            "Winter import dependence = direct electricity imports + gas imports for thermal generation",
            "Summer energy surplus is real because it's based on local hydro without fuel imports"
        ],
        "ExampleStatements": [
            "✅ CORRECT: 'Georgia's energy security depends on local renewables (hydro, wind, solar). Thermal generation, while domestic, relies on imported gas and does not reduce import dependence.'",
            "✅ CORRECT: 'In winter, Georgia is import-dependent: ~30% direct electricity import + thermal generation using imported gas.'",
            "❌ WRONG: 'Thermal generation is local production that reduces import dependence.'",
            "❌ WRONG: 'Georgia can achieve energy independence by increasing thermal capacity.'"
        ]
    },

    "PriceComparisonRules": {
        "Purpose": "Mandatory rules for comparing electricity prices across time periods.",
        "CriticalRule": "ALWAYS mention summer and winter averages separately when comparing prices — never use annual averages only.",
        "Reasoning": [
            "Summer and winter prices are structurally different due to generation mix",
            "Summer: hydro-dominant, lower prices (~40-60 GEL/MWh)",
            "Winter: thermal/import-dominant, higher prices (~80-120 GEL/MWh)",
            "Annual averages obscure these critical seasonal differences"
        ],
        "TrendDivergence": {
            "SummerTrend": [
                "Rising share of renewable PPA and CfD scheme generation",
                "Reason: In absence of liquid markets, investors require government support schemes",
                "New renewable development depends almost entirely on PPA/CfD support",
                "As renewable PPA/CfD share increases in balancing electricity, summer prices converge toward average support scheme price",
                "This pushes summer prices UP over time despite high hydro availability"
            ],
            "WinterTrend": [
                "Prices follow gas prices and exchange rate (thermal/import dominant)",
                "Less affected by renewable PPA/CfD trend (thermal dominates in winter)",
                "More volatile due to import price variations and gas market dynamics"
            ]
        },
        "MandatoryFormat": [
            "When comparing prices across years:",
            "  1. State summer average for period A",
            "  2. State winter average for period A",
            "  3. State summer average for period B",
            "  4. State winter average for period B",
            "  5. Explain the different drivers for each season's trend"
        ],
        "ExampleStatements": [
            "✅ CORRECT: 'Balancing prices increased from 2020 to 2024. In summer, average prices rose from 45 GEL/MWh to 62 GEL/MWh due to growing renewable PPA share displacing cheap hydro from balancing. In winter, prices increased from 95 GEL/MWh to 118 GEL/MWh primarily due to gas price increases and GEL depreciation.'",
            "❌ WRONG: 'Balancing prices increased from 70 GEL/MWh in 2020 to 90 GEL/MWh in 2024.' (No seasonal breakdown!)"
        ]
    }
}<|MERGE_RESOLUTION|>--- conflicted
+++ resolved
@@ -219,20 +219,11 @@
                     "Note: regulated_old_tpp and regulated_new_tpp are GEL tariffs that directly reflect current xrate"
                 ],
                 "mechanism": [
-<<<<<<< HEAD
                     "When GEL depreciates (xrate increases):",
                     "- GEL price rises significantly (all USD-priced entities convert at higher xrate + GEL-priced entities)",
                     "- USD price rises slightly (only GEL-priced entities like deregulated_hydro, regulated_hpp affected)",
                     "The impact on USD price is SMALL because GEL-priced entity shares (deregulated_hydro + regulated_hpp) are very small",
                     "regulated_old_tpp and regulated_new_tpp tariffs adjust with xrate, so they affect both GEL and USD prices"
-=======
-                    "Higher share of cheap sources (regulated HPP, deregulated hydro) → lower price",
-                    "Higher share of expensive sources (import, thermal PPA, renewable PPA is also higher than average summer prices) → higher price",
-                    "Composition changes seasonally (summer=hydro, winter=thermal/import)",
-                    "In summer, renewable PPAs can lift balancing price toward their own tariff level.",
-                    "In winter, thermal dominance limits renewable impact.",
-                    "New power plants mainly are build under CfD scheme or PPA scheme, and because or relatively hight price, new generation, as they have most generation in summer, pushes summer prices up, as share of the most expensive electricity, ppa or cfd, in increasing in the balancing electricity portfolio"
->>>>>>> 9056fc20
                 ],
                 "data_source": "price_with_usd view, column: xrate",
                 "analysis_requirement": [
