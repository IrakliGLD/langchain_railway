# main.py v18.7 — Gemini Analyst (combined plan & SQL for speed)


import os
import re
import json
import time
import logging
import urllib.parse
import uuid
from textwrap import dedent
from contextvars import ContextVar
from typing import Optional, Dict, Any, List, Tuple
from difflib import get_close_matches

from fastapi import FastAPI, HTTPException, Header, Query, Request
from fastapi.middleware.cors import CORSMiddleware
from starlette.middleware.base import BaseHTTPMiddleware
# Corrected Pydantic imports for V2 compatibility
from pydantic import BaseModel, Field, field_validator 

from sqlalchemy import create_engine, text
from sqlalchemy.pool import QueuePool
from sqlalchemy.exc import SQLAlchemyError, OperationalError, DatabaseError

import pandas as pd
import numpy as np

from dotenv import load_dotenv
from tenacity import retry, stop_after_attempt, wait_exponential

# LLMs
from langchain_google_genai import ChatGoogleGenerativeAI
from langchain_openai import ChatOpenAI

# sqlglot (AST parsing/validation)
from sqlglot import parse_one, exp

# Schema & helpers
# NOTE: Ensure these imports are available in your environment
from context import DB_SCHEMA_DOC, scrub_schema_mentions, COLUMN_LABELS, DERIVED_LABELS
# Domain knowledge
from domain_knowledge import DOMAIN_KNOWLEDGE

# -----------------------------
# Boot + Config
# -----------------------------
load_dotenv()
logging.basicConfig(level=logging.INFO, format="%(asctime)s %(levelname)s %(message)s")
log = logging.getLogger("enerbot")

# Cache domain knowledge JSON serialization (done once at startup)
_DOMAIN_KNOWLEDGE_JSON = json.dumps(DOMAIN_KNOWLEDGE, indent=2)
log.info("✅ Domain knowledge JSON cached at startup")

# Request ID tracking for observability
request_id_var: ContextVar[str] = ContextVar("request_id", default="")

# Metrics tracking (simple counters and timing)
class Metrics:
    """Simple metrics tracker for observability."""
    def __init__(self):
        self.request_count = 0
        self.llm_call_count = 0
        self.sql_query_count = 0
        self.error_count = 0
        self.total_llm_time = 0.0
        self.total_sql_time = 0.0
        self.total_request_time = 0.0

    def log_request(self, duration: float):
        self.request_count += 1
        self.total_request_time += duration
        log.info(f"📊 Metrics: requests={self.request_count}, avg_time={self.total_request_time/self.request_count:.2f}s")

    def log_llm_call(self, duration: float):
        self.llm_call_count += 1
        self.total_llm_time += duration

    def log_sql_query(self, duration: float):
        self.sql_query_count += 1
        self.total_sql_time += duration

    def log_error(self):
        self.error_count += 1

    def get_stats(self) -> dict:
        return {
            "requests": self.request_count,
            "llm_calls": self.llm_call_count,
            "sql_queries": self.sql_query_count,
            "errors": self.error_count,
            "avg_request_time": self.total_request_time / max(1, self.request_count),
            "avg_llm_time": self.total_llm_time / max(1, self.llm_call_count),
            "avg_sql_time": self.total_sql_time / max(1, self.sql_query_count),
        }

metrics = Metrics()

GOOGLE_API_KEY = os.getenv("GOOGLE_API_KEY")
OPENAI_API_KEY = os.getenv("OPENAI_API_KEY")
SUPABASE_DB_URL = os.getenv("SUPABASE_DB_URL")
APP_SECRET_KEY = os.getenv("APP_SECRET_KEY")

MODEL_TYPE = (os.getenv("MODEL_TYPE", "gemini") or "gemini").lower()
GEMINI_MODEL = os.getenv("GEMINI_MODEL", "gemini-2.5-flash")
OPENAI_MODEL = os.getenv("OPENAI_MODEL", "gpt-4o-mini")

if not SUPABASE_DB_URL:
    raise RuntimeError("Missing SUPABASE_DB_URL")
if not APP_SECRET_KEY:
    raise RuntimeError("Missing APP_SECRET_KEY")
if MODEL_TYPE == "gemini" and not GOOGLE_API_KEY:
    raise RuntimeError("MODEL_TYPE=gemini but GOOGLE_API_KEY is missing")

# Allow the base tables + USD materialized views
STATIC_ALLOWED_TABLES = {
    "dates_mv",
    "energy_balance_long_mv",
    "entities_mv",
    "monthly_cpi_mv",
    "price_with_usd",
    "tariff_with_usd",
    "tech_quantity_view",
    "trade_derived_entities",
}

ALLOWED_TABLES = set(STATIC_ALLOWED_TABLES)

# Table synonym map (plural & common aliases → canonical)
TABLE_SYNONYMS = {
    "prices": "price",
    "tariffs": "tariff_gen",
    "price_usd": "price_with_usd",
    "tariff_usd": "tariff_with_usd",
    "price_with_usd": "price_with_usd",
    "tariff_with_usd": "tariff_with_usd",
}

# Column synonym map (common misnamings → canonical)
COLUMN_SYNONYMS = {
    "tech_type": "type_tech",
    "quantity_mwh": "quantity_tech",  # your data stores thousand MWh in quantity_tech
}

# Pre-compiled regex patterns for SQL synonym replacement (performance optimization)
SYNONYM_PATTERNS = [
    (re.compile(r"\bprices\b", re.IGNORECASE), "price_with_usd"),
    (re.compile(r"\btariffs\b", re.IGNORECASE), "tariff_with_usd"),
    (re.compile(r"\btech_quantity\b", re.IGNORECASE), "tech_quantity_view"),
    (re.compile(r"\btrade\b", re.IGNORECASE), "trade_derived_entities"),
    (re.compile(r"\bentities\b", re.IGNORECASE), "entities_mv"),
    (re.compile(r"\bmonthly_cpi\b", re.IGNORECASE), "monthly_cpi_mv"),
    (re.compile(r"\benergy_balance_long\b", re.IGNORECASE), "energy_balance_long_mv"),
]

# Pre-compiled regex for LIMIT detection
LIMIT_PATTERN = re.compile(r"\blimit\s+\d+\b", re.IGNORECASE)


<<<<<<< HEAD
BALANCING_SEGMENT_NORMALIZER = "lower(regexp_replace(segment, '[^a-zA-Z0-9]+', '_', 'g'))"


BALANCING_SHARE_PIVOT_SQL = dedent(
    f"""
=======
BALANCING_SHARE_PIVOT_SQL = dedent(
    """
>>>>>>> 8a5251db
    SELECT
        t.date,
        'balancing_electricity'::text AS segment,
        SUM(CASE WHEN t.entity = 'import' THEN t.quantity ELSE 0 END) / NULLIF(total.total_qty,0) AS share_import,
        SUM(CASE WHEN t.entity = 'deregulated_hydro' THEN t.quantity ELSE 0 END) / NULLIF(total.total_qty,0) AS share_deregulated_hydro,
        SUM(CASE WHEN t.entity = 'regulated_hpp' THEN t.quantity ELSE 0 END) / NULLIF(total.total_qty,0) AS share_regulated_hpp,
        SUM(CASE WHEN t.entity = 'regulated_new_tpp' THEN t.quantity ELSE 0 END) / NULLIF(total.total_qty,0) AS share_regulated_new_tpp,
        SUM(CASE WHEN t.entity = 'regulated_old_tpp' THEN t.quantity ELSE 0 END) / NULLIF(total.total_qty,0) AS share_regulated_old_tpp,
        SUM(CASE WHEN t.entity = 'renewable_ppa' THEN t.quantity ELSE 0 END) / NULLIF(total.total_qty,0) AS share_renewable_ppa,
        SUM(CASE WHEN t.entity = 'thermal_ppa' THEN t.quantity ELSE 0 END) / NULLIF(total.total_qty,0) AS share_thermal_ppa,
        SUM(CASE WHEN t.entity IN ('renewable_ppa','thermal_ppa') THEN t.quantity ELSE 0 END) / NULLIF(total.total_qty,0) AS share_all_ppa,
        SUM(CASE WHEN t.entity IN ('deregulated_hydro','regulated_hpp','renewable_ppa') THEN t.quantity ELSE 0 END) / NULLIF(total.total_qty,0) AS share_all_renewables,
        SUM(CASE WHEN t.entity = 'total_hpp' THEN t.quantity ELSE 0 END) / NULLIF(total.total_qty,0) AS share_total_hpp
    FROM trade_derived_entities t
    JOIN (
        SELECT date, SUM(quantity) AS total_qty
        FROM trade_derived_entities
<<<<<<< HEAD
        WHERE {BALANCING_SEGMENT_NORMALIZER} = 'balancing_electricity'
        GROUP BY date
    ) total ON t.date = total.date
    WHERE {BALANCING_SEGMENT_NORMALIZER} = 'balancing_electricity'
=======
        WHERE segment = 'balancing_electricity'
        GROUP BY date
    ) total ON t.date = total.date
    WHERE t.segment = 'balancing_electricity'
>>>>>>> 8a5251db
    GROUP BY t.date, total.total_qty
    ORDER BY t.date
    """
).strip()


def build_trade_share_cte(original_sql: str) -> str:
    """Inject a balancing electricity share pivot as a CTE and alias original SQL to it."""

    table_pattern = re.compile(r"\btrade_derived_entities\b", re.IGNORECASE)
    pivot_alias_sql = table_pattern.sub("tde", original_sql)

    with_pattern = re.compile(r"^\s*WITH\b", re.IGNORECASE)
    if with_pattern.match(pivot_alias_sql):
        return with_pattern.sub(
            f"WITH tde AS ({BALANCING_SHARE_PIVOT_SQL}), ",
            pivot_alias_sql,
            count=1,
        )

    return f"WITH tde AS ({BALANCING_SHARE_PIVOT_SQL})\n{pivot_alias_sql}"


def fetch_balancing_share_panel(conn) -> pd.DataFrame:
    """Return a DataFrame with monthly balancing share ratios for each entity group."""

    res = conn.execute(text(BALANCING_SHARE_PIVOT_SQL))
    rows = res.fetchall()
    cols = list(res.keys())
    df = pd.DataFrame(rows, columns=[str(c) for c in cols])
    return df


def ensure_share_dataframe(
    df: Optional[pd.DataFrame], conn
) -> tuple[pd.DataFrame, bool]:
    """Ensure we have a dataframe containing share_* columns for summarisation.

    Returns the dataframe to use plus a flag indicating whether the deterministic
    pivot fallback was executed.
    """

    if df is None:
        df = pd.DataFrame()

    has_share_cols = any(isinstance(c, str) and c.startswith("share_") for c in df.columns)
    if not df.empty and has_share_cols:
        return df, False

    fallback_df = fetch_balancing_share_panel(conn)
    if fallback_df.empty:
<<<<<<< HEAD
        log.warning(
            "Deterministic balancing share pivot returned 0 rows; check segment naming in trade_derived_entities."
        )
=======
>>>>>>> 8a5251db
        return df, False

    return fallback_df, True


BALANCING_SHARE_METADATA: dict[str, dict[str, Any]] = {
    "share_regulated_hpp": {"label": "regulated HPP", "cost": "cheap", "usd_linked": False},
    "share_deregulated_hydro": {"label": "deregulated hydro", "cost": "cheap", "usd_linked": False},
    "share_total_hpp": {"label": "total HPP", "cost": "cheap", "usd_linked": False},
    "share_import": {"label": "imports", "cost": "expensive", "usd_linked": True},
    "share_regulated_new_tpp": {"label": "regulated new TPP", "cost": "expensive", "usd_linked": True},
    "share_regulated_old_tpp": {"label": "regulated old TPP", "cost": "expensive", "usd_linked": True},
    "share_renewable_ppa": {"label": "renewable PPAs", "cost": "expensive", "usd_linked": True},
    "share_thermal_ppa": {"label": "thermal PPAs", "cost": "expensive", "usd_linked": True},
    "share_all_ppa": {"label": "all PPAs", "cost": "expensive", "usd_linked": True},
    "share_all_renewables": {"label": "all renewables", "cost": "mixed", "usd_linked": True},
}


def build_share_shift_notes(
    cur_shares: dict[str, float],
    prev_shares: dict[str, float],
) -> list[str]:
    """Generate textual notes describing month-over-month share changes."""

    if not cur_shares:
        return []

    highlights: list[str] = []
    cheap_losses: list[str] = []
    expensive_gains: list[str] = []
    usd_gains: list[str] = []

    for key, meta in BALANCING_SHARE_METADATA.items():
        if key not in cur_shares or key not in prev_shares:
            continue
        cur_val = cur_shares[key]
        prev_val = prev_shares.get(key)
        if prev_val is None:
            continue
        delta = cur_val - prev_val
        if abs(delta) < 0.001:
            continue

        direction = "rose" if delta > 0 else "fell"
        highlights.append(
            f"{meta['label']} {direction} by {abs(delta) * 100:.1f} pp to {cur_val * 100:.1f}%"
        )

        if meta.get("cost") == "cheap" and delta < 0:
            cheap_losses.append(f"{meta['label']} ↓{abs(delta) * 100:.1f} pp")
        if meta.get("cost") == "expensive" and delta > 0:
            expensive_gains.append(f"{meta['label']} ↑{delta * 100:.1f} pp")
        if meta.get("usd_linked") and delta > 0:
            usd_gains.append(meta["label"])

    notes: list[str] = []
    if highlights:
        notes.append("Share shifts month-over-month: " + "; ".join(highlights) + ".")
    if cheap_losses:
        notes.append(
            "Cheaper balancing supply contracted: " + ", ".join(cheap_losses) + "."
        )
    if expensive_gains:
        notes.append(
            "Higher-cost groups expanded their weight: "
            + ", ".join(expensive_gains)
            + "."
        )
    if usd_gains:
        uniq_sources = sorted(set(usd_gains))
        notes.append(
            "USD-denominated sellers gained share ("
            + ", ".join(uniq_sources)
            + "), amplifying GEL price pressure."
        )

    return notes


MONTH_NAME_TO_NUMBER = {
    "january": 1,
    "jan": 1,
    "february": 2,
    "feb": 2,
    "march": 3,
    "mar": 3,
    "april": 4,
    "apr": 4,
    "may": 5,
    "june": 6,
    "jun": 6,
    "july": 7,
    "jul": 7,
    "august": 8,
    "aug": 8,
    "september": 9,
    "sep": 9,
    "sept": 9,
    "october": 10,
    "oct": 10,
    "november": 11,
    "nov": 11,
    "december": 12,
    "dec": 12,
}


def _parse_period_hint(period_hint: str, user_query: str) -> tuple[Optional[pd.Period], Optional[str]]:
    """Derive a pandas Period (monthly or yearly) from the LLM plan or the raw query."""

    period_hint = (period_hint or "").strip()
    if period_hint:
        normalized = period_hint.replace("/", "-").lower()
        if re.match(r"^(?:19|20)\d{2}-\d{2}$", normalized):
            try:
                per = pd.Period(normalized, freq="M")
                return per, per.to_timestamp().strftime("%B %Y")
            except Exception:
                pass
        if re.match(r"^(?:19|20)\d{2}$", normalized):
            try:
                per = pd.Period(normalized, freq="Y")
                return per, str(per.year)
            except Exception:
                pass

    text = user_query.lower()
    month_match = re.search(r"(jan(?:uary)?|feb(?:ruary)?|mar(?:ch)?|apr(?:il)?|may|jun(?:e)?|jul(?:y)?|aug(?:ust)?|sep(?:t|tember)?|oct(?:ober)?|nov(?:ember)?|dec(?:ember)?)\s+(20\d{2})",
                            text)
    if month_match:
        month_token, year_token = month_match.groups()
        month = MONTH_NAME_TO_NUMBER.get(month_token[:3] if len(month_token) > 3 else month_token, MONTH_NAME_TO_NUMBER.get(month_token, None))
        if month:
            year = int(year_token)
            try:
                per = pd.Period(f"{year}-{month:02d}", freq="M")
                return per, per.to_timestamp().strftime("%B %Y")
            except Exception:
                pass

    year_match = re.search(r"(20\d{2})", text)
    if year_match:
        try:
            per = pd.Period(year_match.group(1), freq="Y")
            return per, str(per.year)
        except Exception:
            pass

    return None, None


def _select_share_column(share_cols: list[str], target_text: str) -> Optional[str]:
    """Choose the most relevant share column based on the user's target description."""

    target_text = target_text.lower()
    priority_map: list[tuple[str, tuple[str, ...]]] = [
        ("share_renewable_ppa", ("renewable", "ppa")),
        ("share_thermal_ppa", ("thermal", "ppa")),
        ("share_all_ppa", ("ppa",)),
        ("share_all_renewables", ("renewable",)),
        ("share_import", ("import",)),
        ("share_deregulated_hydro", ("deregulated", "hydro")),
        ("share_regulated_new_tpp", ("new", "tpp")),
        ("share_regulated_old_tpp", ("old", "tpp")),
        ("share_regulated_hpp", ("regulated", "hpp")),
        ("share_total_hpp", ("total", "hpp")),
    ]

    for col, keywords in priority_map:
        if col in share_cols and all(k in target_text for k in keywords):
            return col

    if share_cols:
        if len(share_cols) == 1:
            return share_cols[0]
        # Prefer the aggregate PPA share if no better match is found.
        if "share_all_ppa" in share_cols:
            return "share_all_ppa"
        return share_cols[0]

    return None


def generate_share_summary(df: pd.DataFrame, plan: Dict[str, Any], user_query: str) -> Optional[str]:
    """Produce a deterministic textual answer for share queries to avoid LLM hallucinations."""

    if df is None or df.empty:
        return None

    share_cols = [c for c in df.columns if isinstance(c, str) and c.startswith("share_")]
    if not share_cols:
        return None

    working_df = df.copy()
    date_col = next((c for c in working_df.columns if isinstance(c, str) and "date" in c.lower()), None)

    target_period, period_label = _parse_period_hint(plan.get("period", ""), user_query)

    selected_row = None
    if date_col:
        working_df[date_col] = pd.to_datetime(working_df[date_col], errors="coerce")
        working_df = working_df.dropna(subset=[date_col])
        if not working_df.empty:
            working_df = working_df.sort_values(date_col)
            if target_period is not None:
                if target_period.freqstr.startswith("M"):
                    match = working_df[working_df[date_col].dt.to_period("M") == target_period.asfreq("M")]
                else:
                    match = working_df[working_df[date_col].dt.year == target_period.year]
                if not match.empty:
                    selected_row = match.iloc[-1]
            if selected_row is None:
                selected_row = working_df.iloc[-1]
                if period_label is None:
                    ts = selected_row[date_col]
                    if isinstance(ts, pd.Timestamp):
                        period_label = ts.strftime("%B %Y")
                    elif isinstance(ts, pd.Period):
                        period_label = ts.to_timestamp().strftime("%B %Y")
                    else:
                        period_label = str(ts)
        else:
            return None
    else:
        if plan.get("period"):
            period_label = plan["period"]
        selected_row = working_df.iloc[-1]

    if selected_row is None:
        return None

    target_text = f"{plan.get('target', '')} {user_query}"
    share_col = _select_share_column(share_cols, target_text)
    if not share_col:
        return None

    raw_value = selected_row.get(share_col)
    try:
        share_value = float(raw_value)
    except (TypeError, ValueError):
        return None

    if pd.isna(share_value):
        return None

    label = DERIVED_LABELS.get(share_col, share_col.replace("_", " ").title())

    if period_label is None:
        period_label = "the selected period"

    lines = [f"In {period_label}, {label} was {share_value * 100:.1f}% of balancing electricity."]

    if share_col == "share_all_ppa":
        breakdown_parts = []
        for extra_col, extra_label in (
            ("share_renewable_ppa", "renewable PPAs"),
            ("share_thermal_ppa", "thermal PPAs"),
        ):
            if extra_col in selected_row.index:
                extra_val = selected_row.get(extra_col)
                try:
                    extra_val_f = float(extra_val)
                except (TypeError, ValueError):
                    continue
                if pd.notna(extra_val_f):
                    breakdown_parts.append(f"{extra_label} {extra_val_f * 100:.1f}%")
        if breakdown_parts:
            lines.append("Breakdown: " + ", ".join(breakdown_parts) + ".")

    return " ".join(lines) if lines else None

# -----------------------------
# DB Engine
# -----------------------------
def coerce_to_psycopg_url(url: str) -> str:
    parsed = urllib.parse.urlparse(url)
    if parsed.scheme in ("postgres", "postgresql"):
        return url.replace(parsed.scheme, "postgresql+psycopg", 1)
    if not parsed.scheme.startswith("postgresql+"):
        return "postgresql+psycopg://" + url.split("://", 1)[-1]
    return url

DB_URL = coerce_to_psycopg_url(SUPABASE_DB_URL)
ENGINE = create_engine(
    DB_URL,
    poolclass=QueuePool,
    pool_size=10,  # Increased from 5 for better concurrency
    max_overflow=5,  # Increased from 2 to handle traffic spikes
    pool_timeout=30,
    pool_pre_ping=True,
    pool_recycle=1800,  # Increased from 300 (30 min) for Supabase
    connect_args={"connect_timeout": 30},
)

with ENGINE.connect() as conn:
    conn.execute(text("SELECT 1"))
    log.info("✅ Database connectivity verified")

    try:
        # Reflect only materialized views (exclude base tables)
        result = conn.execute(
            text("""
                SELECT m.matviewname AS view_name, a.attname AS column_name
                FROM pg_matviews m
                JOIN pg_attribute a ON m.matviewname::regclass = a.attrelid
                WHERE a.attnum > 0 AND NOT a.attisdropped
                AND m.schemaname = 'public';
            """)
        )
        rows = result.fetchall()

        # Build schema map for column-level validation
        SCHEMA_MAP = {}
        for v, c in rows:
            SCHEMA_MAP.setdefault(v.lower(), set()).add(c.lower())

        # Materialized views only
        ALLOWED_TABLES = set(SCHEMA_MAP.keys())

        log.info(f"🧩 Found materialized views: {sorted(ALLOWED_TABLES)}")
        log.info(f"📜 Final ALLOWED_TABLES (views only): {sorted(ALLOWED_TABLES)}")

        # Optional: show schema details for each view
        for view, cols in SCHEMA_MAP.items():
            log.info(f"📘 {view}: {sorted(cols)}")

    except Exception as e:
        log.warning(f"⚠️ Could not reflect materialized views: {e}")
        SCHEMA_MAP = {}
        # Fall back to the static allow-list so transient reflection issues
        # don't incorrectly block legitimate queries.
        ALLOWED_TABLES = set(STATIC_ALLOWED_TABLES)


# --- v18.8: Balancing correlation & weighted price helpers ---

def build_balancing_correlation_df(conn) -> pd.DataFrame:
    """
    Returns a monthly panel with:
      targets: p_bal_gel, p_bal_usd
      drivers: xrate, share_import, share_deregulated_hydro, share_regulated_hpp,
               share_renewable_ppa, enguri_tariff_gel, gardabani_tpp_tariff_gel,
               grouped_old_tpp_tariff_gel

    CRITICAL FIX: Shares are calculated using ONLY balancing_electricity segment
    to properly reflect the composition that affects balancing electricity price.
    """
    sql = """
    WITH shares AS (
      SELECT
        t.date,
        SUM(t.quantity) AS total_qty,
        SUM(CASE WHEN t.entity = 'import' THEN t.quantity ELSE 0 END) AS qty_import,
        SUM(CASE WHEN t.entity = 'deregulated_hydro' THEN t.quantity ELSE 0 END) AS qty_dereg_hydro,
        SUM(CASE WHEN t.entity = 'regulated_hpp' THEN t.quantity ELSE 0 END) AS qty_reg_hpp,
        SUM(CASE WHEN t.entity = 'regulated_new_tpp' THEN t.quantity ELSE 0 END) AS qty_reg_new_tpp,
        SUM(CASE WHEN t.entity = 'regulated_old_tpp' THEN t.quantity ELSE 0 END) AS qty_reg_old_tpp,
        SUM(CASE WHEN t.entity = 'renewable_ppa' THEN t.quantity ELSE 0 END) AS qty_ren_ppa,
        SUM(CASE WHEN t.entity = 'thermal_ppa' THEN t.quantity ELSE 0 END) AS qty_thermal_ppa
      FROM trade_derived_entities t
      WHERE t.segment = 'balancing_electricity'
      GROUP BY t.date
    ),
    tariffs AS (
      SELECT
        d.date,
        (SELECT t1.tariff_gel FROM tariff_with_usd t1 WHERE t1.date = d.date AND t1.entity = 'ltd "engurhesi"1' LIMIT 1) AS enguri_tariff_gel,
        (SELECT t2.tariff_gel FROM tariff_with_usd t2 WHERE t2.date = d.date AND t2.entity = 'ltd "gardabni thermal power plant"' LIMIT 1) AS gardabani_tpp_tariff_gel,
        (SELECT AVG(t3.tariff_gel) FROM tariff_with_usd t3 WHERE t3.date = d.date AND t3.entity IN ('ltd "mtkvari energy"', 'ltd "iec" (tbilresi)', 'ltd "g power" (capital turbines)')) AS grouped_old_tpp_tariff_gel
      FROM price_with_usd d
    )
    SELECT
      p.date,
      p.p_bal_gel,
      p.p_bal_usd,
      p.xrate,
      (s.qty_import / NULLIF(s.total_qty,0)) AS share_import,
      (s.qty_dereg_hydro / NULLIF(s.total_qty,0)) AS share_deregulated_hydro,
      (s.qty_reg_hpp / NULLIF(s.total_qty,0)) AS share_regulated_hpp,
      (s.qty_reg_new_tpp / NULLIF(s.total_qty,0)) AS share_regulated_new_tpp,
      (s.qty_reg_old_tpp / NULLIF(s.total_qty,0)) AS share_regulated_old_tpp,
      (s.qty_ren_ppa / NULLIF(s.total_qty,0)) AS share_renewable_ppa,
      (s.qty_thermal_ppa / NULLIF(s.total_qty,0)) AS share_thermal_ppa,
      ((s.qty_ren_ppa + s.qty_thermal_ppa) / NULLIF(s.total_qty,0)) AS share_all_ppa,
      ((s.qty_dereg_hydro + s.qty_reg_hpp + s.qty_ren_ppa) / NULLIF(s.total_qty,0)) AS share_all_renewables,
      tr.enguri_tariff_gel,
      tr.gardabani_tpp_tariff_gel,
      tr.grouped_old_tpp_tariff_gel
    FROM price_with_usd p
    LEFT JOIN shares s ON s.date = p.date
    LEFT JOIN tariffs tr ON tr.date = p.date
    ORDER BY p.date
    LIMIT 3750;
    """
    res = conn.execute(text(sql))
    return pd.DataFrame(res.fetchall(), columns=list(res.keys()))


def compute_weighted_balancing_price(conn) -> pd.DataFrame:
    """
    Compute monthly weighted-average balancing price (GEL & USD)
    based on balancing-market sales volumes.
    """
    sql = """
    WITH t AS (
      SELECT date, entity, SUM(quantity) AS qty
      FROM trade_derived_entities
      WHERE entity IN ('deregulated_hydro','import','regulated_hpp',
                       'regulated_new_tpp','regulated_old_tpp',
                       'renewable_ppa','thermal_ppa')
      GROUP BY date, entity
    ),
    w AS (SELECT date, SUM(qty) AS total_qty FROM t GROUP BY date)
    SELECT
      p.date,
      p.p_bal_gel,
      p.p_bal_usd,
      (p.p_bal_gel * w.total_qty) / NULLIF(SUM(w.total_qty) OVER (),0) AS weighted_gel,
      (p.p_bal_usd * w.total_qty) / NULLIF(SUM(w.total_qty) OVER (),0) AS weighted_usd
    FROM price_with_usd p
    JOIN w ON w.date = p.date
    ORDER BY p.date;
    """
    res = conn.execute(text(sql))
    return pd.DataFrame(res.fetchall(), columns=list(res.keys()))


def compute_seasonal_average(df: pd.DataFrame, date_col: str, value_col: str, agg_func: str = "avg") -> pd.DataFrame:
    """
    Compute seasonal (Summer vs Winter) average or sum for a given value column.
    Assumes df contains a date column in datetime or string format.
    """
    if date_col not in df.columns or value_col not in df.columns:
        return df

    df = df.copy()
    df[date_col] = pd.to_datetime(df[date_col], errors="coerce")
    df["season"] = df[date_col].dt.month.apply(lambda m: "Summer" if m in [4,5,6,7] else "Winter")

    if agg_func.lower() in ("avg", "mean"):
        grouped = df.groupby("season")[value_col].mean().reset_index(name=f"avg_{value_col}")
    elif agg_func.lower() == "sum":
        grouped = df.groupby("season")[value_col].sum().reset_index(name=f"sum_{value_col}")
    else:
        raise ValueError("agg_func must be 'avg' or 'sum'")
    return grouped



# -----------------------------
# App
# -----------------------------
app = FastAPI(title="EnerBot Analyst (Gemini)", version="18.6") # Version bump

# Request ID middleware for observability and debugging
class RequestIDMiddleware(BaseHTTPMiddleware):
    """Add unique request ID to each request for tracing and debugging."""

    async def dispatch(self, request: Request, call_next):
        request_id = str(uuid.uuid4())
        request_id_var.set(request_id)

        # Log request start
        log.info(f"[{request_id}] {request.method} {request.url.path}")

        try:
            response = await call_next(request)
            # Add request ID to response headers
            response.headers["X-Request-ID"] = request_id
            log.info(f"[{request_id}] Response: {response.status_code}")
            return response
        except Exception as e:
            log.error(f"[{request_id}] Error: {e}")
            raise

app.add_middleware(RequestIDMiddleware)
app.add_middleware(
    CORSMiddleware,
    allow_origins=["*"],
    allow_credentials=True,
    allow_methods=["*"],
    allow_headers=["*"],
)

# -----------------------------
# Models
# -----------------------------
class Question(BaseModel):
    query: str = Field(..., max_length=2000)
    user_id: Optional[str] = None

    @field_validator("query")  # Pydantic V2 syntax
    @classmethod
    def _not_empty(cls, v):
        if not v or not v.strip():
            raise ValueError("Query cannot be empty")
        return v.strip()

class APIResponse(BaseModel):
    answer: str
    chart_data: Optional[List[Dict[str, Any]]] = None
    chart_type: Optional[str] = None
    chart_metadata: Optional[Dict[str, Any]] = None
    execution_time: Optional[float] = None

# -----------------------------
# LLM + Planning helpers
# -----------------------------

# Cached LLM instances (singleton pattern for performance)
_gemini_llm = None
_openai_llm = None

def get_gemini() -> ChatGoogleGenerativeAI:
    """Get cached Gemini LLM instance (singleton pattern).

    Note: convert_system_message_to_human=True is required because Gemini
    doesn't natively support SystemMessages in the LangChain interface.
    """
    global _gemini_llm
    if _gemini_llm is None:
        _gemini_llm = ChatGoogleGenerativeAI(
            model=GEMINI_MODEL,
            google_api_key=GOOGLE_API_KEY,
            temperature=0,
            convert_system_message_to_human=True
        )
        log.info("✅ Gemini LLM instance cached")
    return _gemini_llm

def get_openai() -> ChatOpenAI:
    """Get cached OpenAI LLM instance (singleton pattern).

    Raises:
        RuntimeError: If OPENAI_API_KEY is not configured
    """
    global _openai_llm
    if not OPENAI_API_KEY:
        raise RuntimeError("OPENAI_API_KEY not set (fallback needed)")
    if _openai_llm is None:
        _openai_llm = ChatOpenAI(model=OPENAI_MODEL, temperature=0, openai_api_key=OPENAI_API_KEY)
        log.info("✅ OpenAI LLM instance cached")
    return _openai_llm

# Backward compatibility aliases
make_gemini = get_gemini
make_openai = get_openai

# Optimized: Use set for O(1) lookup instead of list
ANALYTICAL_KEYWORDS = {
    "trend", "change", "growth", "increase", "decrease", "compare", "impact",
    "volatility", "pattern", "season", "relationship", "correlation", "evolution",
    "driver", "cause", "effect", "factor", "reason", "influence", "depend", "why", "behind"
}

def detect_analysis_mode(user_query: str) -> str:
    """Detect if query requires analytical mode based on keywords.

    Optimized: Uses set for O(1) lookup, converts to lowercase once.
    """
    query_lower = user_query.lower()
    if any(kw in query_lower for kw in ANALYTICAL_KEYWORDS):
        return "analyst"
    return "light"


def should_generate_chart(user_query: str, row_count: int) -> bool:
    """
    Determine if a chart would be helpful for answering the query.

    Returns False if:
    - Query asks for specific values/numbers only
    - Result has very few rows (< 3)
    - Query is asking "what", "which", "list" type questions

    Returns True if:
    - Query asks about trends, comparisons, distributions
    - Result has time series or categorical data suitable for visualization
    """
    query_lower = user_query.lower()

    # Don't generate chart for simple fact queries
    no_chart_indicators = [
        "what is the", "what was the", "how much", "how many",
        "give me the value", "tell me the", "რა არის", "რამდენი",
        "скол ько", "какой"
    ]

    for indicator in no_chart_indicators:
        if indicator in query_lower and row_count <= 3:
            return False

    # Always generate chart for trend/comparison/distribution queries
    chart_friendly_keywords = [
        "trend", "over time", "compare", "comparison", "distribution",
        "evolution", "динамика", "сравнение", "ტენდენცია", "შედარება",
        "chart", "graph", "plot", "visualize", "show me"
    ]

    for keyword in chart_friendly_keywords:
        if keyword in query_lower:
            return True

    # Generate chart if we have enough data points
    if row_count >= 5:
        return True

    # Default: generate chart unless very few rows
    return row_count >= 3


def detect_language(text: str) -> str:
    """
    Detect the language of the input text.

    Returns:
        Language code: 'ka' for Georgian, 'ru' for Russian, 'en' for English
    """
    # Georgian unicode range check
    if any('\u10a0' <= char <= '\u10ff' for char in text):
        return "ka"

    # Russian/Cyrillic unicode range check
    if any('\u0400' <= char <= '\u04ff' for char in text):
        return "ru"

    # Default to English
    return "en"


def get_language_instruction(lang_code: str) -> str:
    """Get instruction for LLM to respond in the detected language."""
    language_instructions = {
        "ka": "IMPORTANT: Respond in Georgian language (ქართული ენა). Use Georgian characters and natural Georgian phrasing.",
        "ru": "IMPORTANT: Respond in Russian language (русский язык). Use Cyrillic characters and natural Russian phrasing.",
        "en": "Respond in English."
    }
    return language_instructions.get(lang_code, language_instructions["en"])


def get_relevant_domain_knowledge(user_query: str, use_cache: bool = True) -> str:
    """Return domain knowledge JSON, optionally filtered by query relevance.

    Args:
        user_query: The user's query text
        use_cache: If True, use full cached JSON. If False, select relevant sections only.

    Returns:
        JSON string of domain knowledge (full or filtered)

    This function can reduce token usage by 30-40% when use_cache=False by including
    only sections relevant to the query type.
    """
    if use_cache:
        # Use full pre-cached JSON (fastest, but more tokens)
        return _DOMAIN_KNOWLEDGE_JSON

    # Selective approach: include only relevant sections
    query_lower = user_query.lower()

    # Always include critical sections
    relevant = {
        "BalancingPriceDrivers": DOMAIN_KNOWLEDGE["BalancingPriceDrivers"],
    }

    # Add conditionally based on query content
    if any(word in query_lower for word in ["tariff", "regulated", "thermal", "hpp", "gardabani", "enguri"]):
        relevant["TariffStructure"] = DOMAIN_KNOWLEDGE.get("TariffStructure", {})

    if any(word in query_lower for word in ["balance", "energy", "generation", "supply", "demand"]):
        relevant["EnergyBalance"] = DOMAIN_KNOWLEDGE.get("EnergyBalance", {})

    if any(word in query_lower for word in ["season", "summer", "winter", "monthly"]):
        relevant["SeasonalPattern"] = DOMAIN_KNOWLEDGE.get("SeasonalPattern", {})

    if any(word in query_lower for word in ["import", "export", "trade"]):
        relevant["TradePattern"] = DOMAIN_KNOWLEDGE.get("TradePattern", {})

    if any(word in query_lower for word in ["cpi", "inflation", "price index"]):
        relevant["CPI"] = DOMAIN_KNOWLEDGE.get("CPI", {})

    return json.dumps(relevant, indent=2)


# ------------------------------------------------------------------
# REMOVED: llm_plan_analysis - Combined into llm_generate_plan_and_sql
# ------------------------------------------------------------------

FEW_SHOT_SQL = """
-- Example 1: Monthly average balancing price (USD)
SELECT
  EXTRACT(YEAR FROM date) AS year,
  EXTRACT(MONTH FROM date) AS month,
  AVG(p_bal_usd) AS avg_balancing_usd
FROM price_with_usd
GROUP BY 1,2
ORDER BY 1,2
LIMIT 3750;

-- Example 2: Single-month balancing price (USD)
SELECT p_bal_usd
FROM price_with_usd
WHERE date = '2024-05-01'
LIMIT 3750;

-- Example 3: Generation (thousand MWh) by technology per month
SELECT
  TO_CHAR(date, 'YYYY-MM') AS month,
  type_tech,
  SUM(quantity_tech) AS qty_thousand_mwh
FROM tech_quantity_view
GROUP BY 1,2
ORDER BY 1,2
LIMIT 3750;

-- Example 4: CPI monthly values for electricity fuels
SELECT
  TO_CHAR(date, 'YYYY-MM') AS month,
  cpi
FROM monthly_cpi_mv
WHERE cpi_type = 'electricity_gas_and_other_fuels'
ORDER BY date
LIMIT 3750;

-- Example 5: Balancing price GEL vs shares (no raw quantities)
-- IMPORTANT: Use segment='balancing_electricity' to get correct shares for price analysis
WITH shares AS (
  SELECT
    t.date,
    SUM(t.quantity) AS total_qty,
    SUM(CASE WHEN t.entity = 'import' THEN t.quantity ELSE 0 END) AS qty_import,
    SUM(CASE WHEN t.entity = 'deregulated_hydro' THEN t.quantity ELSE 0 END) AS qty_dereg_hydro,
    SUM(CASE WHEN t.entity = 'regulated_hpp' THEN t.quantity ELSE 0 END) AS qty_reg_hpp
  FROM trade_derived_entities t
  WHERE t.segment = 'balancing_electricity'
  GROUP BY t.date
)
SELECT
  TO_CHAR(p.date, 'YYYY-MM') AS month,
  p.p_bal_gel,
  (s.qty_import / NULLIF(s.total_qty,0))      AS share_import,
  (s.qty_dereg_hydro / NULLIF(s.total_qty,0)) AS share_deregulated_hydro,
  (s.qty_reg_hpp / NULLIF(s.total_qty,0))     AS share_regulated_hpp
FROM price_with_usd p
LEFT JOIN shares s ON s.date = p.date
ORDER BY p.date
LIMIT 3750;

-- Example 6: Balancing price (GEL, USD) + tariffs (Enguri, Gardabani, old TPPs) + xrate
WITH tariffs AS (
  SELECT
    d.date,
    (SELECT t1.tariff_gel FROM tariff_with_usd t1 WHERE t1.date = d.date AND t1.entity = 'ltd "engurhesi"1' LIMIT 1) AS enguri_tariff_gel,
    (SELECT t2.tariff_gel FROM tariff_with_usd t2 WHERE t2.date = d.date AND t2.entity = 'ltd "gardabni thermal power plant"' LIMIT 1) AS gardabani_tpp_tariff_gel,
    (SELECT AVG(t3.tariff_gel) FROM tariff_with_usd t3 WHERE t3.date = d.date AND t3.entity IN ('ltd "mtkvari energy"', 'ltd "iec" (tbilresi)', 'ltd "g power" (capital turbines)')) AS grouped_old_tpp_tariff_gel
  FROM price_with_usd d
)
SELECT
  p.date,
  p.p_bal_gel,
  p.p_bal_usd,
  p.xrate,
  tr.enguri_tariff_gel,
  tr.gardabani_tpp_tariff_gel,
  tr.grouped_old_tpp_tariff_gel
FROM price_with_usd p
LEFT JOIN tariffs tr ON tr.date = p.date
ORDER BY p.date
LIMIT 3750;

-- Example 7: Summer vs Winter averages
WITH seasons AS (
  SELECT date,
         CASE WHEN EXTRACT(MONTH FROM date) IN (4,5,6,7) THEN 'summer' ELSE 'winter' END AS season
  FROM price_with_usd
)
SELECT
  s.season,
  AVG(p.p_bal_gel) AS avg_bal_price_gel,
  AVG(tr.enguri_tariff_gel) AS avg_enguri_tariff_gel
FROM seasons s
JOIN price_with_usd p ON p.date = s.date
JOIN (
  SELECT date, tariff_gel AS enguri_tariff_gel
  FROM tariff_with_usd WHERE entity = 'ltd "engurhesi"1'
) tr ON tr.date = s.date
GROUP BY s.season
ORDER BY s.season
LIMIT 3750;
"""


@retry(stop=stop_after_attempt(2), wait=wait_exponential(min=1, max=8))
def llm_generate_plan_and_sql(user_query: str, analysis_mode: str, lang_instruction: str = "Respond in English.") -> str:
    # New combined function with language support

    system = (
        "You are an analytical PostgreSQL generator. Your task is to perform two steps: "
        "1. **Plan:** Extract the analysis intent, target variables, and period for the user's question. "
        "2. **Generate SQL:** Write a single, correct PostgreSQL SELECT query to fulfill the plan. "
        "Rules: no INSERT/UPDATE/DELETE; no DDL; NO comments; NO markdown fences. "
        "Use only documented tables and columns. Prefer monthly aggregation. "
        "If USD prices are requested, prefer price_with_usd / tariff_with_usd views. "
        f"{lang_instruction}"
    )
    # Use selective domain knowledge to reduce tokens (30-40% savings)
    domain_json = get_relevant_domain_knowledge(user_query, use_cache=False)

    plan_format = {
        "intent": "trend_analysis" if analysis_mode == "analyst" else "general",
        "target": "<metric name>",
        "period": "YYYY-YYYY or YYYY-MM to YYYY-MM"
    }

    prompt = f"""
User question:
{user_query}

Schema:
{DB_SCHEMA_DOC}

Domain knowledge:
{domain_json}

Guidance:
- Use ONLY documented materialized views.
- For balancing-price analyses, differentiate Summer (Apr–Jul) vs Winter (Aug–Mar).
- Weighted-average balancing price = weighted by total balancing-market quantities (entities: deregulated_hydro, import, regulated_hpp, regulated_new_tpp, regulated_old_tpp, renewable_ppa, thermal_ppa).

CRITICAL - PRIMARY DRIVERS for balancing price analysis:
- Correlation policy - PRIORITY ORDER:
  * Targets: p_bal_gel, p_bal_usd
  * PRIMARY DRIVER #1: xrate (exchange rate) - MOST IMPORTANT for GEL/MWh price
    - Use xrate from price_with_usd view
    - Critical because gas and imports are USD-priced
  * PRIMARY DRIVER #2: Composition (shares) - CRITICAL for both GEL and USD prices
    - Calculate shares from trade_derived_entities WHERE segment='balancing_electricity'
    - Use share CTE pattern, no raw quantities
    - Higher cheap source shares (regulated HPP, deregulated hydro) → lower prices
    - Higher expensive source shares (import, thermal PPA, renewable PPA) → higher prices
  * Secondary drivers: tariffs in GEL only from tariff_with_usd for:
    - Enguri ('ltd "engurhesi"1')
    - Gardabani TPP ('ltd "gardabni thermal power plant"')
    - Old TPP group ('ltd "mtkvari energy"', 'ltd "iec" (tbilresi)', 'ltd "g power" (capital turbines)')


- Tariffs follow cost-plus methodology; thermal tariffs depend on gas price (USD) → correlated with xrate.
- When USD values appear, *_usd = *_gel / xrate.
- Aggregation default = monthly. for energy_balance_long_mv= yearly.
- Season is a derived dimension (not a column): use CASE WHEN EXTRACT(MONTH FROM date) IN (4,5,6,7) THEN 'Summer' ELSE 'Winter' END AS season to group data seasonally when user mentions 'season', 'summer', or 'winter'.
- Use these examples:
{FEW_SHOT_SQL}

Output Format:
Return a single string containing two parts, separated by '---SQL---'. The first part is a JSON object (the plan), and the second part is the raw SELECT statement.

Example Output:
{json.dumps(plan_format)}
---SQL---
SELECT ...
"""
    llm_start = time.time()
    try:
        llm = make_gemini() if MODEL_TYPE == "gemini" else make_openai()
        combined_output = llm.invoke([("system", system), ("user", prompt)]).content.strip()
        metrics.log_llm_call(time.time() - llm_start)
    except Exception as e:
        log.warning(f"Combined generation failed: {e}")
        # Fallback to OpenAI if Gemini fails
        try:
            llm = make_openai()
            combined_output = llm.invoke([("system", system), ("user", prompt)]).content.strip()
            metrics.log_llm_call(time.time() - llm_start)
        except Exception as e_f:
             log.warning(f"Combined generation failed with fallback: {e_f}")
             metrics.log_error()
             raise e_f # Re-raise final exception

    return combined_output


# -----------------------------
# Data helpers (modified quick_stats)
# -----------------------------
def rows_to_preview(rows: List[Tuple], cols: List[str], max_rows: int = 200) -> str:
    if not rows:
        return "No rows returned."
    df = pd.DataFrame(rows[:max_rows], columns=cols)
    for c in df.columns:
        if pd.api.types.is_numeric_dtype(df[c]):
            df[c] = df[c].astype(float).round(3)
    return df.to_string(index=False)


def quick_stats(rows: List[Tuple], cols: List[str]) -> str:
    """Generate quick statistics for query results.

    Args:
        rows: List of tuples containing query results
        cols: List of column names

    Returns:
        String summary of statistics and trends
    """
    if not rows:
        return "0 rows."
    df = pd.DataFrame(rows, columns=cols).copy()  # Protect original data
    numeric = df.select_dtypes(include=[np.number])
    out = [f"Rows: {len(df)}"]
    
    # 1. Detect date/year column
    date_cols = [c for c in df.columns if "date" in c.lower() or "year" in c.lower() or "month" in c.lower()]
    if not date_cols or numeric.empty:
        # Fallback to simple stats if no date or numeric data
        # ... (original logic for non-time series can stay here) ...
        return "\n".join(out)

    time_col = date_cols[0]

    # --- NEW TREND CALCULATION: Compare First Full Year vs Last Full Year ---
    try:
        # Ensure the time column is datetime, then extract year/month
        if pd.api.types.is_datetime64_any_dtype(df[time_col]):
            df['__year'] = df[time_col].dt.year
        else:
            # Attempt to coerce strings/objects to datetime
            df[time_col] = pd.to_datetime(df[time_col], errors='coerce')
            df['__year'] = df[time_col].dt.year

        # --- Detect and exclude incomplete final year ---
        # Applies to all time columns, even if already datetime
        try:
            df['_year_month'] = df[time_col].dt.to_period('M')
            # Count how many records (months) exist for each year
            months_per_year = df.groupby(df['_year_month'].dt.year).size().sort_index()
            # Mark as incomplete if less than 10 months (not a full year of data)
            incomplete_years = months_per_year[months_per_year < 10].index.tolist()
            if incomplete_years:
                log.info(f"🧩 Excluding incomplete years from trend calculation: {incomplete_years}")
                df = df[~df['__year'].isin(incomplete_years)]
        except Exception as e:
            log.warning(f"⚠️ Failed to filter incomplete years: {e}")



        
        valid_years = df['__year'].dropna().unique()
        if len(valid_years) >= 2:
            first_full_year = int(valid_years.min())
            last_full_year = int(valid_years.max())

            # Ensure we are comparing two different years
            if first_full_year != last_full_year:
                
                # Filter data for the first and last full years
                df_first = df[df['__year'] == first_full_year]
                df_last = df[df['__year'] == last_full_year]

                # Get the mean of all numeric values for these years
                # Using .values.mean() to get single average across all values
                mean_first_year = df_first[numeric.columns].values.mean()
                mean_last_year = df_last[numeric.columns].values.mean()
                
                change = ((mean_last_year - mean_first_year) / mean_first_year * 100) if mean_first_year != 0 else 0
                trend = "increasing" if mean_last_year > mean_first_year else "decreasing"
                out.append(f"Trend (Yearly Avg, {first_full_year}→{last_full_year}): {trend} ({change:.1f}%)")

                # --- NEW: Seasonal split (Summer vs Winter) with CAGR ---

                try:
                    df['month'] = df[time_col].dt.month
                    summer_mask = df['month'].isin([4, 5, 6, 7])
                    winter_mask = ~summer_mask

                    def seasonal_avg(df_season, col, year):
                        return df_season.loc[df_season['__year'] == year, col].mean()

                    def seasonal_cagr(df_season, col):
                        """Compute CAGR (Compound Annual Growth Rate) for a column across years within a seasonal subset."""
                        df_y = df_season.groupby('__year')[col].mean().dropna()
                        if len(df_y) >= 2:
                            first, last = df_y.iloc[0], df_y.iloc[-1]
                            n = len(df_y) - 1
                            return ((last / first) ** (1 / n) - 1) * 100 if first > 0 else np.nan
                        return np.nan

                    for col in numeric.columns:
                        if 'p_bal' in col.lower() or 'price' in col.lower():
                            summer_first = seasonal_avg(df.loc[summer_mask], col, first_full_year)
                            summer_last = seasonal_avg(df.loc[summer_mask], col, last_full_year)
                            winter_first = seasonal_avg(df.loc[winter_mask], col, first_full_year)
                            winter_last = seasonal_avg(df.loc[winter_mask], col, last_full_year)

                            cagr_summer = seasonal_cagr(df.loc[summer_mask], col)
                            cagr_winter = seasonal_cagr(df.loc[winter_mask], col)

                            out.append(
                                f"Seasonal Trend ({col}): "
                                f"Summer {first_full_year}→{last_full_year}: "
                                f"{(summer_last - summer_first):.1f} Δ, CAGR {cagr_summer:.2f}%; "
                                f"Winter {first_full_year}→{last_full_year}: "
                                f"{(winter_last - winter_first):.1f} Δ, CAGR {cagr_winter:.2f}%."
                            )
                except Exception as e:
                    log.warning(f'⚠️ Seasonal trend calculation failed: {e}')




            
            else:
                out.append("Trend: Less than one full year of data for comparison.")

        else:
            out.append("Trend: Insufficient data for yearly comparison.")

    except Exception as e:
        log.warning(f"⚠️ Yearly trend calculation failed: {e}")
        # Fallback to original logic or just skip trend calculation

    # ... (Keep the date range display) ...
    first = df[time_col].min()
    last = df[time_col].max()
    out.append(f"Period: {first} → {last}")
    
    # ... (Keep the numeric summary) ...
    if not numeric.empty:
        desc = numeric.describe().round(3)
        out.append("Numeric summary:")
        out.append(desc.to_string())

    return "\n".join(out)

@retry(stop=stop_after_attempt(2), wait=wait_exponential(min=1, max=6))
def llm_summarize(user_query: str, data_preview: str, stats_hint: str, lang_instruction: str = "Respond in English.") -> str:
    system = (
        "You are EnerBot, an energy market analyst. "
        "Write a short analytic summary using preview and statistics. "
        "If multiple years are present, describe direction (increasing, stable or decreasing), magnitude of change, "
        "seasonal patterns, volatility, and factors from domain knowledge when relevant. "
        f"{lang_instruction}"
    )
    # Use selective domain knowledge to reduce tokens (30-40% savings)
    domain_json = get_relevant_domain_knowledge(user_query, use_cache=False)

    prompt = f"""
User question:
{user_query}

Data preview:
{data_preview}

Statistics:
{stats_hint}

Domain knowledge:
{domain_json}

  CRITICAL ANALYSIS GUIDELINES for balancing electricity price:
<<<<<<< HEAD

  FIRST STEP FOR EVERY BALANCING PRICE EXPLANATION:
  - Inspect share_* columns (entity composition) before discussing anything else.
  - Identify which entities increased or decreased their share because each entity sells at a different price level in the codebase.
  - Explain how those share shifts mechanically push the weighted-average balancing price up or down.

  PRIMARY DRIVERS (in order of importance):
  1. Composition (shares of entities selling on balancing segment)
     - Start with composition: higher share of cheap sources (regulated HPP, deregulated hydro) → lower prices.
     - Higher share of expensive sources (import, thermal PPA, renewable PPA) → higher prices.
     - Composition changes seasonally: summer=hydro dominant, winter=thermal/import dominant.
     - Always explain which entities are selling more/less when analyzing price changes.

=======

  FIRST STEP FOR EVERY BALANCING PRICE EXPLANATION:
  - Inspect share_* columns (entity composition) before discussing anything else.
  - Identify which entities increased or decreased their share because each entity sells at a different price level in the codebase.
  - Explain how those share shifts mechanically push the weighted-average balancing price up or down.

  PRIMARY DRIVERS (in order of importance):
  1. Composition (shares of entities selling on balancing segment)
     - Start with composition: higher share of cheap sources (regulated HPP, deregulated hydro) → lower prices.
     - Higher share of expensive sources (import, thermal PPA, renewable PPA) → higher prices.
     - Composition changes seasonally: summer=hydro dominant, winter=thermal/import dominant.
     - Always explain which entities are selling more/less when analyzing price changes.

>>>>>>> 8a5251db
  2. Exchange Rate (xrate) - MOST IMPORTANT for GEL/MWh price after composition is described
     - Natural gas for thermal generation is priced in USD
     - Imports are priced in USD
     - When GEL depreciates (xrate increases), GEL-denominated prices rise
     - Always mention xrate effect when discussing GEL price movements once composition has been covered

CONFIDENTIALITY RULES - STRICTLY ENFORCE:
- DO disclose: regulated tariffs, deregulated hydro prices, exchange rates
- DO NOT disclose: renewable PPA price estimates (~57-60 USD/MWH)
- DO NOT disclose: thermal PPA price estimates (~60-65 USD/MWH)
- DO NOT disclose: import price estimates (~55-65 USD/MWH)
- When discussing PPA or import prices: say "varies" or "market-based" without specific numbers
- These estimates are for INTERNAL ANALYSIS ONLY, never reveal to users

For balancing price assessments (trends, averages, or correlations), always compare
Summer (April–July) vs Winter (August–March) conditions:
- Summer → high hydro share, low prices.
- Winter → thermal/import dominant, higher prices.

When tariffs are discussed:
- Tariffs follow GNERC-approved cost-plus methodology.
- Thermal tariffs include a Guaranteed Capacity Fee (fixed) plus a variable per-MWh cost based on gas price and efficiency.
- Gas is priced in USD, so thermal tariffs correlate with the GEL/USD exchange rate (xrate).

When inflation or CPI is mentioned, relate the CPI category 'electricity_gas_and_other_fuels'
to tariff_gel or p_bal_gel for affordability comparisons.

Always perform seasonal comparison between Summer and Winter when analyzing balancing prices, generation, or demand data:
- Summer = April, May, June, July
- Winter = August, September, October, November, December, January, February, March

For every balancing price, generation, or demand analysis:
- Compute averages (for prices) or totals (for quantities) separately for these two seasons.
- Describe the overall yearly trend first, then compare Summer vs Winter results.
  * If trend analysis → include percentage change and CAGR for both.
  * If driver or correlation analysis → mention seasonal averages and highlight which season shows stronger or weaker relationships.
- Explain the structural difference clearly:
  * Summer → hydro generation dominance, low balancing prices, and lower import reliance.
  * Winter → thermal and import dominance, higher balancing prices, and stronger sensitivity to gas prices and exchange rates.
- This distinction must always be part of your reasoning, regardless of whether the user explicitly mentions it.

For tariff analyses:
- Do not apply seasonal logic.
- Focus on annual or multi-year trends explained by regulatory cost-plus principles: fixed guaranteed-capacity fee, variable gas-linked component, and exchange-rate sensitivity.

When summarizing, combine numeric findings (averages, CAGRs, correlations) with short explanatory sentences so that the reasoning reads smoothly and remains under 8 sentences unless the query is highly analytical.

If the question is exploratory or simple (e.g., requesting only a current value, single-month trend, or brief comparison),
respond in 1–3 clear sentences focusing on the key number or short interpretation.

If the mode involves correlation, drivers, or in-depth analysis (intent = correlation_analysis, driver_analysis, or trend_analysis),
write a more detailed summary of about 5–10 sentences following this structure:

1. Start with the overall yearly trend (using yearly averages).
2. Present separate Summer (Apr–Jul) and Winter (Aug–Mar) trends, including CAGRs if available.
3. If correlation results are provided, PRIORITIZE discussion of primary drivers:
   - First: Exchange rate (xrate) effect on GEL prices - ALWAYS mention this for GEL price analysis
   - Second: Composition changes (which entities selling more/less on balancing segment)
   - Then: Other correlations (tariffs, etc.) if relevant
4. Always compare GEL and USD price trajectories and explain divergence through exchange rate and USD-denominated cost components.
5. When referring to electricity prices or tariffs, always include the correct physical unit (GEL/MWh or USD/MWh) rather than currency only.
6. Reference hydro vs thermal/import structure from trade_derived_entities as the main driver of seasonal differences.
7. For price explanations, explain the mechanism: cheap sources (regulated HPP, deregulated hydro) vs expensive sources (thermal PPA, renewable PPA, import).
8. NEVER disclose specific PPA or import price estimates - use "varies" or "market-based" instead.
9. Conclude with a concise analytical insight linking price movements to the two primary drivers: exchange rate and composition changes.
"""

    llm_start = time.time()
    try:
        llm = make_gemini() if MODEL_TYPE == "gemini" else make_openai()
        out = llm.invoke([("system", system), ("user", prompt)]).content.strip()
        metrics.log_llm_call(time.time() - llm_start)
    except Exception as e:
        log.warning(f"Summarize failed with Gemini, fallback: {e}")
        llm = make_openai()
        out = llm.invoke([("system", system), ("user", prompt)]).content.strip()
        metrics.log_llm_call(time.time() - llm_start)
    return out


# -----------------------------
# SQL sanitize + Pre-Parse Validator
# -----------------------------

from sqlglot import parse_one, exp, ParseError

log = logging.getLogger("enerbot")

# --- Assuming these variables are still defined globally in your environment ---
# ALLOWED_TABLES = {'price_with_usd', 'other_allowed_table', ...}
# TABLE_SYNONYMS = {'p_with_usd': 'price_with_usd', ...} 
# ----------------------------------------------------------------------------

def simple_table_whitelist_check(sql: str):
    """
    CRITICAL Pre-parsing safety check using a robust SQL parser.
    Extracts all table references from the AST for whitelisting.
    """
    cleaned_tables = set()
    
    try:
        parsed_expression = parse_one(sql, read='bigquery') 

        # --- FIX: 1. Extract CTE names ---
        cte_names = set()
        with_clause = parsed_expression.find(exp.With)
        if with_clause:
            for cte in with_clause.expressions:
                if cte.alias:  # Check alias exists before accessing
                    cte_names.add(cte.alias.lower())
        # ---------------------------------

        # 2. Traverse the AST to find all table expressions
        for table_exp in parsed_expression.find_all(exp.Table):
            
            t_raw = table_exp.name.lower()
            t_name = t_raw.split('.')[0]
            
            # --- FIX: 2. Skip CTE names from whitelisting ---
            if t_name in cte_names:
                continue 
            # ---------------------------------------------
            
            # Apply synonym mapping and perform the strict whitelist check
            t_canonical = TABLE_SYNONYMS.get(t_name, t_name)

            if t_canonical in ALLOWED_TABLES:
                cleaned_tables.add(t_canonical)
            else:
                # Re-raise the exception with the specific name that failed the check
                raise HTTPException(
                    status_code=400,
                    detail=f"❌ Unauthorized table or view: `{t_name}`. Allowed: {sorted(ALLOWED_TABLES)}"
                )

    except ParseError as e:
        # If the SQL is too broken to parse (e.g., truly invalid SQL), reject it.
        # For security, any unparseable query should be rejected.
        log.error(f"SQL PARSE ERROR: {e}")
        raise HTTPException(
            status_code=400,
            detail=f"❌ SQL Validation Error (Parse Failed): The query could not be reliably parsed for security review. Details: {e}"
        )
    except Exception as e:
        log.error(f"Unexpected error during SQL parsing: {e}")
        # Reject on any other unexpected error
        raise HTTPException(
            status_code=400,
            detail=f"❌ SQL Validation Error (Unexpected): An unexpected error occurred during security review."
        )


    if not cleaned_tables:
        # This handles valid queries that might not have a FROM clause (e.g., SELECT 1)
        # or where the FROM clause is in a subquery/CTE that the parser handles,
        # but the logic above didn't capture (unlikely with find_all(exp.Table)).
        log.warning("⚠️ No tables were extracted. Allowing flow for statements without a FROM (e.g. SELECT 1).")
        return
        
    log.info(f"✅ Pre-validation passed. Tables: {list(cleaned_tables)}")
    return


def sanitize_sql(sql: str) -> str:
    """Basic sanitization: strip comments and fences."""
    # Remove markdown fences and initial/trailing whitespace
    sql = sql.strip().strip('`').strip()
    # Remove single-line comments
    sql = re.sub(r"--.*", "", sql)
    # Basic protection against non-SELECT statements
    if not sql.lower().startswith("select"):
        raise HTTPException(400, "Only SELECT statements are allowed.")
    return sql


def plan_validate_repair(sql: str) -> str:
    """
    Repair phase: Auto-corrects common table/view synonyms and ensures a LIMIT.
    Table whitelisting now occurs BEFORE this function is called.
    """
    _sql = sql

    # Phase 1: Repair synonyms using pre-compiled regex patterns (optimized)
    try:
        for pattern, replacement in SYNONYM_PATTERNS:
            _sql = pattern.sub(replacement, _sql)
    except Exception as e:
        log.warning(f"⚠️ Synonym auto-correction failed: {e}")
        # Not a critical failure, continue with original SQL

    # Phase 2: Append LIMIT 3750 if missing (using pre-compiled pattern)
    if " from " in _sql.lower() and not LIMIT_PATTERN.search(_sql):
        
        # CRITICAL FIX: Remove the trailing semicolon if it exists
        _sql = _sql.rstrip().rstrip(';') 
        
        # Append LIMIT 3750 without a preceding semicolon
        _sql = f"{_sql}\nLIMIT 3750"

    return _sql
    

@app.get("/ask")
def ask_get():
    return {
        "message": "✅ /ask is active. Send POST with JSON: {'query': 'What was the average balancing price in 2023?'} and header X-App-Key."
    }

@app.get("/metrics")
def get_metrics():
    """Return application metrics for observability."""
    return {
        "status": "healthy",
        "metrics": metrics.get_stats(),
        "model": {
            "type": MODEL_TYPE,
            "gemini_model": GEMINI_MODEL if MODEL_TYPE == "gemini" else None,
            "openai_model": OPENAI_MODEL if MODEL_TYPE == "openai" else None,
        },
        "database": {
            "pool_size": ENGINE.pool.size(),
            "checked_out": ENGINE.pool.checkedout(),
        }
    }

# main.py v18.7 — Gemini Analyst (chart rules + period aggregation)
# (Only added targeted comments/logic for: 1) chart axis restriction; 2) user-defined period aggregation)

# ... [all your imports and setup remain IDENTICAL above this point] ...


@app.post("/ask", response_model=APIResponse)
def ask_post(q: Question, x_app_key: str = Header(..., alias="X-App-Key")):
    t0 = time.time()
    if x_app_key != APP_SECRET_KEY:
        raise HTTPException(status_code=401, detail="Unauthorized")

    mode = detect_analysis_mode(q.query)
    log.info(f"🧭 Selected mode: {mode}")

    # Detect query language for multilingual response
    lang_code = detect_language(q.query)
    lang_instruction = get_language_instruction(lang_code)
    log.info(f"🌍 Detected language: {lang_code}")

    plan = {}

    # 1) Generate PLAN and SQL in ONE LLM call
    try:
        combined_output = llm_generate_plan_and_sql(q.query, mode, lang_instruction)
        if "---SQL---" in combined_output:
            plan_text, raw_sql = combined_output.split("---SQL---", 1)
            raw_sql = raw_sql.strip()
        else:
            plan_text = combined_output
            raw_sql = "SELECT 1"
        try:
            plan = json.loads(plan_text.strip())
        except json.JSONDecodeError:
            log.warning("Plan JSON decoding failed, defaulting to general plan.")
            plan = {"intent": "general", "target": "", "period": ""}
    except Exception as e:
        log.exception("Combined Plan/SQL generation failed")
        raise HTTPException(status_code=500, detail=f"Failed to generate Plan/SQL: {e}")

    log.info(f"📝 Plan: {plan}")

    # --- Period aggregation detection (optional user-defined range) ---
    period_pattern = re.search(
        r"(?P<start>(?:19|20)\d{2}[-/]?\d{0,2}|jan|feb|mar|apr|may|jun|jul|aug|sep|oct|nov|dec)"
        r"[\s–\-to]+"
        r"(?P<end>(?:19|20)\d{2}[-/]?\d{0,2}|jan|feb|mar|apr|may|jun|jul|aug|sep|oct|nov|dec)",
        q.query.lower()
    )

    safe_sql_final = None
    try:
        sanitized = raw_sql.strip()
        simple_table_whitelist_check(sanitized)
        safe_sql = plan_validate_repair(sanitized)

        if period_pattern:
            log.info("🧮 Detected user-defined period range → applying aggregation logic.")

            # detect whether query already includes GROUP BY or aggregation
            lower_sql = safe_sql.lower()
            has_agg = any(x in lower_sql for x in ["avg(", "sum(", "count(", "group by"])

            if has_agg:
                log.info("🧮 Query already aggregated → skipping outer AVG/SUM wrapper.")
                safe_sql_final = safe_sql
            else:
                if any(x in q.query.lower() for x in ["generation", "quantity", "volume", "demand", "supply"]):
                    agg_func = "SUM"
                else:
                    agg_func = "AVG"
                safe_sql_final = f"SELECT {agg_func}(x.value) AS aggregated_value FROM ({safe_sql}) AS x"
        else:
            safe_sql_final = safe_sql


    
    except Exception as e:
        log.warning(f"SQL validation failed: {e}")
        raise HTTPException(status_code=400, detail=f"Unsafe or invalid SQL: {e}")

    # 3) Execute SQL
    df = pd.DataFrame()
    rows = []
    cols = []
    try:
        sql_start = time.time()
        with ENGINE.connect() as conn:
            res = conn.execute(text(safe_sql_final))
            rows = res.fetchall()
            cols = list(res.keys())
            df = pd.DataFrame(rows, columns=cols)
        metrics.log_sql_query(time.time() - sql_start)
        log.info(f"⚡ SQL executed in {time.time() - sql_start:.2f}s, returned {len(rows)} rows")

        try:
            from context import SUPPLY_TECH_TYPES, DEMAND_TECH_TYPES, TRANSIT_TECH_TYPES
        except ImportError:
            # Fallback values matching database schema
            SUPPLY_TECH_TYPES = ["hydro", "thermal", "wind", "solar", "import", "self-cons"]
            DEMAND_TECH_TYPES = ["abkhazeti", "supply-distribution", "direct customers", "losses", "export"]
            TRANSIT_TECH_TYPES = ["transit"]
            log.warning("Using fallback tech type classifications")

        if "type_tech" in df.columns:
            supply_df = df[df["type_tech"].isin(SUPPLY_TECH_TYPES)]
            demand_df = df[df["type_tech"].isin(DEMAND_TECH_TYPES)]
            transit_df = df[df["type_tech"].isin(TRANSIT_TECH_TYPES)]

            user_query_lower = q.query.lower()

            if any(w in user_query_lower for w in ["demand", "consumption", "loss", "export"]):
                if not demand_df.empty:
                    df = demand_df.copy()
                    log.info(f"⚙️ Showing DEMAND side only: {DEMAND_TECH_TYPES}")
                else:
                    log.info("⚠️ No DEMAND-side data found, using full dataset.")
            elif "transit" in user_query_lower:
                if not transit_df.empty:
                    df = transit_df.copy()
                    log.info("⚙️ Showing TRANSIT data only.")
                else:
                    log.info("⚠️ No TRANSIT data found, using full dataset.")
            else:
                if not supply_df.empty:
                    df = supply_df.copy()
                    log.info(f"⚙️ Showing SUPPLY side only: {SUPPLY_TECH_TYPES}")
                else:
                    log.info("⚠️ No SUPPLY-side data found, using full dataset.")



    except OperationalError as e:
        # Handle database connection and timeout errors
        metrics.log_error()
        log.error(f"⚠️ Database operational error: {e}")
        raise HTTPException(status_code=503, detail="Database temporarily unavailable. Please try again later.")

    except DatabaseError as e:
        # Handle SQL-specific errors (syntax, undefined columns, etc.)
        msg = str(e)
        metrics.log_error()

        # --- 🩹 Auto-pivot fix for hallucinated trade_derived_entities columns ---
        if "UndefinedColumn" in msg and "trade_derived_entities" in safe_sql_final:
            log.warning("🩹 Auto-pivoting trade_derived_entities: converting entity rows into share_* columns.")
            log.info("CRITICAL: Using segment='balancing_electricity' for share calculation")
            safe_sql_final = build_trade_share_cte(safe_sql_final)
            with ENGINE.connect() as conn:
                res = conn.execute(text(safe_sql_final))
                rows = res.fetchall()
                cols = list(res.keys())
                df = pd.DataFrame(rows, columns=cols)

        elif "UndefinedColumn" in msg:
            # Fallback synonym auto-fix (existing behavior)
            for bad, good in COLUMN_SYNONYMS.items():
                if re.search(rf"\b{bad}\b", safe_sql_final, flags=re.IGNORECASE):
                    safe_sql_final = re.sub(rf"\b{bad}\b", good, safe_sql_final, flags=re.IGNORECASE)
                    log.warning(f"🔁 Auto-corrected column '{bad}' → '{good}' (retry)")
                    with ENGINE.connect() as conn:
                        res = conn.execute(text(safe_sql_final))
                        rows = res.fetchall()
                        cols = list(res.keys())
                        df = pd.DataFrame(rows, columns=cols)
                    break
            else:
                log.exception("SQL execution failed (UndefinedColumn)")
                raise HTTPException(status_code=500, detail=f"Query failed: {e}")

        else:
            log.exception("SQL execution failed (DatabaseError)")
            raise HTTPException(status_code=500, detail=f"Query failed: {e}")

    except SQLAlchemyError as e:
        # Catch any other SQLAlchemy-related errors
        metrics.log_error()
        log.exception("SQLAlchemy error occurred")
        raise HTTPException(status_code=500, detail=f"Database error: {str(e)}")

    except Exception as e:
        # Catch-all for unexpected errors
        metrics.log_error()
        log.exception("Unexpected error during SQL execution")
        raise HTTPException(status_code=500, detail=f"An unexpected error occurred: {str(e)}")

    # 4) Summarize and analyze
    share_intent = str(plan.get("intent", "")).lower()
    share_query_detected = share_intent in {"calculate_share", "share"} or "share" in q.query.lower()
    share_df_for_summary = df
    if share_query_detected:
        try:
            with ENGINE.connect() as conn:
                resolved_df, used_fallback = ensure_share_dataframe(df, conn)
            if used_fallback:
                log.warning("🔄 Share query lacked usable rows — using deterministic balancing share pivot.")
                df = resolved_df
                share_df_for_summary = resolved_df
                cols = list(resolved_df.columns)
                rows = [tuple(r) for r in resolved_df.itertuples(index=False, name=None)]
            else:
                share_df_for_summary = resolved_df
        except Exception as fallback_err:
            log.warning(f"Share pivot resolution failed: {fallback_err}")

    preview = rows_to_preview(rows, cols)
    stats_hint = quick_stats(rows, cols)
    share_summary_override = None
    if share_query_detected:
        try:
            share_summary_override = generate_share_summary(share_df_for_summary, plan, q.query)
            if share_summary_override:
                log.info("✅ Generated deterministic share summary override.")
        except Exception as share_err:
            log.warning(f"Share summary override failed: {share_err}")
    correlation_results = {}

    # --- Semantic correlation intent detection (v18.6 semantic mode) ---
    user_text = q.query.lower().strip()
    intent_text = str(plan.get("intent", "")).lower()
    combined_text = f"{intent_text} {user_text}"

    # --- Broader semantic triggers for cause/effect intent ---
    driver_keywords = [
        "driver", "cause", "effect", "factor", "reason", "impact", "influence",
        "relationship", "correlation", "depend", "why", "behind", "due to",
        "explain", "determinant", "driven by", "lead to", "affect", "because",
        "based on", "results in", "responsible for"
    ]

    # Semantic pattern detection (cause-effect phrases)
    causal_patterns = [
        r"what.*cause", r"what.*affect", r"why.*change", r"why.*increase",
        r"factors?.*behind", r"factors?.*influenc", r"reason.*for",
        r"cause.*of", r"impact.*on", r"driv.*price", r"lead.*to"
    ]

    text_hit = any(k in combined_text for k in driver_keywords)
    pattern_hit = any(re.search(p, combined_text) for p in causal_patterns)

    if text_hit or pattern_hit:
        log.info("🧮 Semantic intent → correlation (detected cause/effect phrasing).")
        plan["intent"] = "correlation"



    # --- Consolidated correlation analysis (overall + seasonal) ---
    if plan.get("intent") == "correlation":
        log.info("🔍 Building comprehensive balancing-price correlation analysis (overall + seasonal)")
        correlation_results = {}

        try:
            with ENGINE.connect() as conn:
                corr_df = build_balancing_correlation_df(conn)

            allowed_targets = ["p_bal_gel", "p_bal_usd"]
            allowed_drivers = [
                "xrate", "share_import", "share_deregulated_hydro",
                "share_regulated_hpp", "share_renewable_ppa",
                "enguri_tariff_gel", "gardabani_tpp_tariff_gel",
                "grouped_old_tpp_tariff_gel"
            ]

            # Filter to allowed columns
            corr_df = corr_df[[c for c in corr_df.columns if c in (["date"] + allowed_targets + allowed_drivers)]]

            # Overall correlations
            numeric_df = corr_df.drop(columns=["date"], errors="ignore").apply(pd.to_numeric, errors="coerce")
            for target in allowed_targets:
                if target not in numeric_df.columns:
                    continue
                series = numeric_df.corr(numeric_only=True)[target].drop(labels=[target], errors="ignore")
                if series.notna().any():
                    correlation_results[target] = series.sort_values(ascending=False).round(3).to_dict()

            # Seasonal correlations (Summer vs Winter)
            if 'date' in corr_df.columns:
                corr_df['date'] = pd.to_datetime(corr_df['date'], errors='coerce')
                corr_df['month'] = corr_df['date'].dt.month
                summer_df = corr_df[corr_df['month'].isin([4, 5, 6, 7])].drop(columns=['date', 'month'], errors='ignore')
                winter_df = corr_df[~corr_df['month'].isin([4, 5, 6, 7])].drop(columns=['date', 'month'], errors='ignore')

                for label, seasonal_df in {'summer': summer_df, 'winter': winter_df}.items():
                    seasonal_numeric = seasonal_df.apply(pd.to_numeric, errors="coerce")
                    for target in allowed_targets:
                        if target in seasonal_numeric.columns and len(seasonal_numeric) > 2:
                            seasonal_corr = seasonal_numeric.corr(numeric_only=True)[target].drop(labels=[target], errors="ignore")
                            if seasonal_corr.notna().any():
                                correlation_results[f"{target}_{label}"] = seasonal_corr.sort_values(ascending=False).round(3).to_dict()

            if correlation_results:
                stats_hint = stats_hint + "\n\n--- CORRELATION MATRIX (vs Balancing Price) ---\n" + json.dumps(correlation_results, indent=2)
                log.info(f"✅ Consolidated correlations computed: {list(correlation_results.keys())}")
            else:
                log.info("⚠️ No valid correlations found")

        except Exception as e:
            log.warning(f"⚠️ Correlation analysis failed: {e}")

    # --- v18.8b: Forecasting (CAGR) + "Why?" reasoning (full combined block) ---

    def _detect_forecast_mode(text: str) -> bool:
        keys = ["forecast", "predict", "projection", "project", "future", "next year", "estimate", "estimation", "outlook"]
        t = text.lower()
        return any(k in t for k in keys)

    def _detect_why_mode(text: str) -> bool:
        keys = ["why", "reason", "cause", "factor", "explain", "due to", "behind", "what caused", "what influenced"]
        t = text.lower()
        return any(k in t for k in keys)

    def _month_from_text(s: str) -> int | None:
        months = {
            "jan":1,"feb":2,"mar":3,"apr":4,"may":5,"jun":6,
            "jul":7,"aug":8,"sep":9,"oct":10,"nov":11,"dec":12
        }
        for k,v in months.items():
            if k in s:
                return v
        return None

    def _choose_target_for_forecast(df_in: pd.DataFrame) -> tuple[str, str]:
        """Return (time_col, value_col) for forecasting."""
        cols = [c.lower() for c in df_in.columns]
        time_candidates = [c for c in df_in.columns if any(k in c.lower() for k in ["date", "year", "month"])]
        time_col = time_candidates[0] if time_candidates else None
        for c in df_in.columns:
            if c.lower() in ["p_bal_usd", "p_bal_gel"]:
                return time_col, c
        for c in df_in.columns:
            if any(k in c.lower() for k in ["price", "tariff", "p_bal"]):
                return time_col, c
        for c in df_in.columns:
            if any(k in c.lower() for k in ["quantity_tech", "quantity", "volume_tj", "generation", "demand"]):
                return time_col, c
        for c in df_in.columns:
            if pd.api.types.is_numeric_dtype(df_in[c]):
                return time_col, c
        return time_col, None

    def _detect_data_type(value_col: str) -> str:
        """Classify column into 'price', 'quantity', or 'other'."""
        c = value_col.lower()
        if any(k in c for k in ["p_bal", "price", "tariff"]):
            return "price"
        if any(k in c for k in ["quantity", "volume_tj", "demand", "generation"]):
            return "quantity"
        return "other"

    def _generate_cagr_forecast(df_in: pd.DataFrame, user_query: str) -> tuple[pd.DataFrame, str]:
        """
        Generate forecast:
        - For quantity/demand/generation: yearly totals → CAGR → extend years.
        - For balancing electricity price: yearly + seasonal (summer/winter) forecasts.
        """
        df = df_in.copy()
        time_col, value_col = _choose_target_for_forecast(df)
        if not time_col or not value_col:
            return df_in, "Forecast skipped: no clear time/value columns."

        df[time_col] = pd.to_datetime(df[time_col], errors="coerce")
        df = df.dropna(subset=[time_col, value_col])
        df[value_col] = pd.to_numeric(df[value_col], errors="coerce")
        df = df.dropna(subset=[value_col])
        if df.empty:
            return df_in, "Forecast skipped: no numeric data."

        data_type = _detect_data_type(value_col)
        note_parts = []

        if data_type == "quantity":
            df["year"] = df[time_col].dt.year
            df_y = df.groupby("year")[value_col].sum().reset_index()
            if len(df_y) < 2:
                return df_in, "Forecast skipped: insufficient yearly data."
            first, last = df_y.iloc[0], df_y.iloc[-1]
            span = last["year"] - first["year"]
            if span <= 0 or first[value_col] <= 0:
                return df_in, "Invalid data for CAGR."
            cagr = (last[value_col] / first[value_col]) ** (1 / span) - 1
            note_parts.append(f"Yearly CAGR={cagr*100:.2f}% ({int(first['year'])}→{int(last['year'])}).")
            yrs_in_q = re.findall(r"(20\d{2})", user_query)
            target_years = sorted({int(y) for y in yrs_in_q if int(y) > last["year"]}) or [last["year"] + i for i in range(1, 4)]
            f_rows = []
            for y in target_years:
                val = last[value_col] * ((1 + cagr) ** (y - last["year"]))
                f_rows.append({time_col: pd.to_datetime(f"{y}-01-01"), value_col: val, "is_forecast": True})
            if "is_forecast" not in df.columns:
                df["is_forecast"] = False
            df_f = pd.concat([df, pd.DataFrame(f_rows)], ignore_index=True)
            note_parts.append(f"Forecast years: {', '.join(map(str, target_years))}.")
            return df_f, " ".join(note_parts)

        elif data_type == "price":
            df["year"] = df[time_col].dt.year
            df["month"] = df[time_col].dt.month
            df["season"] = np.where(df["month"].isin([4,5,6,7]), "summer", "winter")

            df_y = df.groupby("year")[value_col].mean().reset_index()
            first, last = df_y.iloc[0], df_y.iloc[-1]
            span = last["year"] - first["year"]

            # Calculate yearly CAGR with validation
            if span > 0 and first[value_col] > 0 and last[value_col] > 0:
                cagr_y = (last[value_col]/first[value_col])**(1/span)-1
            else:
                cagr_y = 0
                if span > 0:
                    log.warning(f"Invalid CAGR calculation: first={first[value_col]}, last={last[value_col]}")

            df_s = df.groupby(["year","season"])[value_col].mean().reset_index()
            summer = df_s[df_s["season"]=="summer"]
            winter = df_s[df_s["season"]=="winter"]

            # Calculate seasonal CAGR with validation
            if len(summer) >= 2:
                s_first, s_last = summer[value_col].iloc[0], summer[value_col].iloc[-1]
                s_year_span = summer["year"].iloc[-1] - summer["year"].iloc[0]
                if s_year_span > 0 and s_first > 0 and s_last > 0:
                    cagr_s = (s_last / s_first)**(1/s_year_span) - 1
                else:
                    cagr_s = np.nan
            else:
                cagr_s = np.nan

            if len(winter) >= 2:
                w_first, w_last = winter[value_col].iloc[0], winter[value_col].iloc[-1]
                w_year_span = winter["year"].iloc[-1] - winter["year"].iloc[0]
                if w_year_span > 0 and w_first > 0 and w_last > 0:
                    cagr_w = (w_last / w_first)**(1/w_year_span) - 1
                else:
                    cagr_w = np.nan
            else:
                cagr_w = np.nan

            # Format CAGR values for display
            def format_cagr(cagr_val):
                return f"{cagr_val*100:.2f}" if not np.isnan(cagr_val) else "N/A"

            note_parts.append(f"Yearly CAGR={format_cagr(cagr_y)}%, Summer={format_cagr(cagr_s)}%, Winter={format_cagr(cagr_w)}%.")

            yrs_in_q = re.findall(r"(20\d{2})", user_query)
            target_years = sorted({int(y) for y in yrs_in_q if int(y) > last["year"]}) or [last["year"] + i for i in range(1, 4)]

            f_rows = []
            for y in target_years:
                val_y = last[value_col] * ((1 + cagr_y) ** (y - last["year"]))
                val_s = last[value_col] * ((1 + cagr_s) ** (y - last["year"])) if not np.isnan(cagr_s) else val_y
                val_w = last[value_col] * ((1 + cagr_w) ** (y - last["year"])) if not np.isnan(cagr_w) else val_y
                f_rows.append({time_col: pd.to_datetime(f"{y}-04-01"), "season": "summer", value_col: val_s, "is_forecast": True})
                f_rows.append({time_col: pd.to_datetime(f"{y}-12-01"), "season": "winter", value_col: val_w, "is_forecast": True})

            if "is_forecast" not in df.columns:
                df["is_forecast"] = False
            df_f = pd.concat([df, pd.DataFrame(f_rows)], ignore_index=True)
            note_parts.append(f"Forecast years: {', '.join(map(str, target_years))}.")
            return df_f, " ".join(note_parts)

        else:
            return df_in, "Forecast skipped: unrecognized data type."

    # 1️⃣ FORECAST MODE -------------------------------------------------
    if _detect_forecast_mode(q.query) and not df.empty:
        try:
            df, _forecast_note = _generate_cagr_forecast(df, q.query)
            stats_hint += f"\n\n--- FORECAST NOTE ---\n{_forecast_note}"
            log.info(_forecast_note)
        except Exception as _e:
            log.warning(f"Forecast generation failed: {_e}")

    # 2️⃣ WHY MODE ------------------------------------------------------
    if _detect_why_mode(q.query) and not df.empty:
        try:
            ctx = {"notes": [], "signals": {}}
            t_series_col = next((c for c in df.columns if any(k in c.lower() for k in ["date","year","month"])), None)
            if t_series_col:
                df[t_series_col] = pd.to_datetime(df[t_series_col], errors="coerce")
                df = df.dropna(subset=[t_series_col]).sort_values(t_series_col)

                years = [int(y) for y in re.findall(r"(20\d{2})", q.query)]
                mon = _month_from_text(q.query.lower())
                target_period = pd.Timestamp(years[0], mon or 1, 1) if years else df[t_series_col].iloc[-1]

                cur_row = df.loc[df[t_series_col] == target_period]
                if cur_row.empty:
                    cur_row = df[df[t_series_col] <= target_period].tail(1)

                # Check if we have valid current row data
                if cur_row.empty:
                    log.warning("No data found for target period in 'why' analysis")
                    # Skip 'why' analysis if no data available
                else:
                    prev_row = df[df[t_series_col] < cur_row[t_series_col].iloc[0]].tail(1)

                    def _get_val(row, cols):
                        """Extract first available numeric value from row columns."""
                        if row.empty:
                            return None
                        for c in cols:
                            if c in row.columns:
                                val = row[c].iloc[0] if len(row) > 0 else None
                                if val is not None and pd.notna(val):
                                    try:
                                        return float(val)
                                    except (ValueError, TypeError) as e:
                                        log.debug(f"Could not convert {c} to float: {e}")
                                        continue
                        return None

                    cur_gel = _get_val(cur_row, ["p_bal_gel"])
                    prev_gel = _get_val(prev_row, ["p_bal_gel"]) if not prev_row.empty else None
                    cur_usd = _get_val(cur_row, ["p_bal_usd"])
                    prev_usd = _get_val(prev_row, ["p_bal_usd"]) if not prev_row.empty else None
                    cur_xrate = _get_val(cur_row, ["xrate"])
                    prev_xrate = _get_val(prev_row, ["xrate"]) if not prev_row.empty else None

                    # Extract share columns safely; fall back to deterministic panel if missing
                    share_cols = [c for c in df.columns if c.startswith("share_")]
                    cur_shares: dict[str, float] = {}
                    prev_shares: dict[str, float] = {}

                    target_ts = None
                    if not cur_row.empty and t_series_col in cur_row.columns:
                        target_ts = pd.to_datetime(cur_row[t_series_col].iloc[0], errors="coerce")

                    def _populate_from_frame(frame: pd.DataFrame, dest: dict[str, float]) -> None:
                        if frame is None or frame.empty:
                            return
                        for col in share_cols:
                            if col in frame.columns and not frame[col].empty:
                                val = frame[col].iloc[0]
                                if pd.notna(val):
                                    try:
                                        dest[col] = float(val)
                                    except (ValueError, TypeError):
                                        continue

                    if share_cols:
                        _populate_from_frame(cur_row, cur_shares)
                        if not prev_row.empty:
                            _populate_from_frame(prev_row, prev_shares)
                    else:
                        share_panel = pd.DataFrame()
                        try:
                            with ENGINE.connect() as conn:
                                share_panel = fetch_balancing_share_panel(conn)
                        except Exception as share_err:
                            log.warning(f"Share panel lookup failed: {share_err}")
                        else:
                            if not share_panel.empty:
                                share_panel = share_panel.copy()
                                if "segment" in share_panel.columns:
                                    share_panel = share_panel[share_panel["segment"] == "balancing_electricity"]
                                share_panel["date"] = pd.to_datetime(share_panel["date"], errors="coerce")
                                share_panel = share_panel.dropna(subset=["date"]).sort_values("date")
                                share_cols = [c for c in share_panel.columns if c.startswith("share_")]

                                def _match_share_row(ts: Optional[pd.Timestamp]) -> pd.DataFrame:
                                    if ts is None or pd.isna(ts):
                                        return pd.DataFrame()
                                    ts = pd.to_datetime(ts)
                                    exact = share_panel[share_panel["date"] == ts]
                                    if not exact.empty:
                                        return exact.tail(1)
                                    monthly = share_panel[share_panel["date"].dt.to_period("M") == ts.to_period("M")]
                                    if not monthly.empty:
                                        return monthly.tail(1)
                                    earlier = share_panel[share_panel["date"] <= ts]
                                    if not earlier.empty:
                                        return earlier.tail(1)
                                    return pd.DataFrame()

                                share_cur = _match_share_row(target_ts)
                                if share_cur.empty and not share_panel.empty:
                                    share_cur = share_panel.tail(1)
                                if not share_cur.empty:
                                    for col in share_cols:
                                        val = share_cur[col].iloc[0]
                                        if pd.notna(val):
                                            try:
                                                cur_shares[col] = float(val)
                                            except (ValueError, TypeError):
                                                continue

                                    prev_cutoff = share_cur["date"].iloc[0]
                                    share_prev = share_panel[share_panel["date"] < prev_cutoff].tail(1)
                                    if share_prev.empty and target_ts is not None:
                                        share_prev = share_panel[share_panel["date"] < target_ts].tail(1)
                                    if not share_prev.empty:
                                        for col in share_cols:
                                            val = share_prev[col].iloc[0]
                                            if pd.notna(val):
                                                try:
                                                    prev_shares[col] = float(val)
                                                except (ValueError, TypeError):
                                                    continue

                    deltas = {k: round(cur_shares.get(k, 0) - prev_shares.get(k, 0), 4) for k in cur_shares}

                    ctx["signals"] = {
                        "period": str(cur_row[t_series_col].iloc[0]) if not cur_row.empty else None,
                        "p_bal_gel": {"cur": cur_gel, "prev": prev_gel},
                        "p_bal_usd": {"cur": cur_usd, "prev": prev_usd},
                        "xrate": {"cur": cur_xrate, "prev": prev_xrate},
                        "share_deltas": deltas,
                    }

                    if cur_shares:
                        ctx["signals"]["share_snapshot"] = {
                            k: round(v, 4) for k, v in cur_shares.items()
                        }
                    if prev_shares:
                        ctx["signals"]["share_prev_snapshot"] = {
                            k: round(v, 4) for k, v in prev_shares.items()
                        }

                    if cur_shares:
                        sorted_mix = sorted(cur_shares.items(), key=lambda kv: kv[1], reverse=True)
                        mix_parts = []
                        for key, value in sorted_mix[:5]:
                            label = BALANCING_SHARE_METADATA.get(key, {}).get(
                                "label", key.replace("_", " ")
                            )
                            mix_parts.append(f"{label} {value * 100:.1f}%")
                        if mix_parts:
                            ctx["notes"].append(
                                "Current balancing mix composition: " + ", ".join(mix_parts) + "."
                            )

                    share_notes = build_share_shift_notes(cur_shares, prev_shares)
                    for note in share_notes:
                        ctx["notes"].append(note)

            dk = DOMAIN_KNOWLEDGE
            ctx["notes"].append("Balancing price is a weighted average of electricity sold as balancing energy.")
            ctx["notes"].extend(dk.get("price_with_usd", {}).get("dependencies", []))
            ctx["notes"].append(dk.get("CurrencyInfluence", {}).get("GEL_USD_Effect", ""))
            ctx["notes"].extend(dk.get("CurrencyInfluence", {}).get("USD_Denominated_Costs", []))
            ctx["notes"].append("If GEL depreciates, GEL-denominated balancing price rises due to USD-linked gas/import costs.")
            ctx["notes"].append("Composition shift toward thermal or import increases price; more hydro or renewable lowers it.")
            stats_hint += "\n\n--- CAUSAL CONTEXT ---\n" + json.dumps(ctx, default=str, indent=2)
            log.info("Why-context attached to stats_hint.")
        except Exception as _e:
            log.warning(f"'Why' reasoning context build failed: {_e}")

    

    

    if share_summary_override:
        summary = share_summary_override
    else:
        try:
            summary = llm_summarize(q.query, preview, stats_hint, lang_instruction)
        except Exception as e:
            log.warning(f"Summarization failed: {e}")
            summary = preview
    summary = scrub_schema_mentions(summary)
    #if mode == "analyst" and plan.get("intent") != "general":
        #summary = f"**Analysis type: {plan.get('intent')}**\n\n" + summary

    # 5) Chart builder (FINAL: labels from context + unit-only axis + robust numeric coercion)
    chart_data = chart_type = chart_meta = None
    if rows and cols:
        df = df.copy()

        # --- Coerce numeric for all non-time columns so JSON values are numbers, not strings ---
        # --- Detect time column ---
        time_key = next((c for c in cols if any(k in c.lower() for k in ["date", "year", "month"])), None)

        # --- Detect and preserve categorical columns ---
        categorical_hints = [
            "type", "tech", "entity", "sector", "source", "segment",
            "region", "category", "ownership", "market", "trade", "fuel"
        ]
        for c in cols:
            if c != time_key:
                if any(h in c.lower() for h in categorical_hints):
                    df[c] = df[c].astype(str).replace("nan", None)
                else:
                    try:
                        df[c] = pd.to_numeric(df[c], errors="coerce")
                    except Exception:
                        pass

        # --- Auto-detect all categorical columns (non-numeric, non-time) ---
        categorical_cols = [
            c for c in df.columns
            if c != time_key and not pd.api.types.is_numeric_dtype(df[c])
        ]

        # --- Apply human-readable labels from context ---
        try:
            from context import COLUMN_LABELS
        except ImportError:
            COLUMN_LABELS = {}

        label_map_all = {c: COLUMN_LABELS.get(c, c.replace("_", " ").title()) for c in cols if c != time_key}

        # --- Automatically rename categorical columns to readable names ---
        for c in categorical_cols:
            new_name = label_map_all.get(c, c.replace("_", " ").title())
            if new_name != c:
                df.rename(columns={c: new_name}, inplace=True)

        # --- Optional: reorder columns: [time, categories..., values...] ---
        ordered_cols = []
        if time_key:
            ordered_cols.append(time_key)
        ordered_cols += categorical_cols
        for c in df.columns:
            if c not in ordered_cols:
                ordered_cols.append(c)
        ordered_cols = [c for c in ordered_cols if c in df.columns]
        df = df[ordered_cols]



        
        # --- Numeric columns after coercion ---
        num_cols = [
            c for c in df.columns
            if c != time_key
            and pd.api.types.is_numeric_dtype(df[c])
            and not re.search(r"\b(month|year)\b", c.lower())
        ]

        # --- 🧭 Decide whether to generate chart at all (context-aware) ---
        # Use improved chart necessity detection
        generate_chart = should_generate_chart(q.query, len(df))

        # Additional refinements based on query type and intent
        intent = str(plan.get("intent", "")).lower()
        query_text = q.query.lower()

        # Override: Disable chart for purely explanatory questions
        if any(word in query_text for word in ["why", "how", "reason", "explain", "because", "cause", "რატომ", "როგორ", "почему"]):
            if len(df) < 5:  # Only skip if result is small
                generate_chart = False

        # Override: Disable chart for definition queries
        if any(word in query_text for word in ["define", "meaning of", "განმარტება"]):
            generate_chart = False

        # Override: Always generate chart for analyst mode with suitable data
        if intent in ["trend_analysis", "correlation_analysis", "driver_analysis", "identify_drivers"]:
            if len(df) >= 3:
                generate_chart = True

        if not generate_chart:
            log.info(f"🧭 Skipping chart generation (query type or data not suitable for visualization, rows={len(df)}).")
            chart_data = chart_type = chart_meta = None
            # Jump to Final response (bypass chart drawing)
            exec_time = time.time() - t0
            metrics.log_request(exec_time)
            log.info(f"Finished request in {exec_time:.2f}s")
            return APIResponse(
                answer=summary,
                chart_data=None,
                chart_type=None,
                chart_metadata=None,
                execution_time=exec_time,
            )
        else:
            log.info("🎨 Proceeding with chart generation.")



        # --- 🧠 Generic chart-type detection based on data structure ---
        # Support Georgian column names in addition to English
        cols_lower = [c.lower() for c in df.columns]
        time_cols = [c for c in df.columns if re.search(r"(year|month|date|წელი|თვე|თარიღი)", c.lower())]
        category_cols = [c for c in df.columns if re.search(r"(type|sector|entity|source|segment|ownership|technology|region|area|category|ტიპი|სექტორი)", c.lower())]
        value_cols = [c for c in df.columns if re.search(r"(quantity|volume|value|amount|price|tariff|cpi|index|mwh|tj|usd|gel|რაოდენობა|მოცულობა|ფასი|ტარიფი|საშუალო|სულ)", c.lower())]

        chart_type = "line"  # default fallback

        # CASE 1: Time + Single Value
        if len(time_cols) >= 1 and len(category_cols) == 0 and len(value_cols) == 1:
            chart_type = "line"

        # CASE 2: Time + Category + Value
        elif len(time_cols) >= 1 and len(category_cols) >= 1 and len(value_cols) >= 1:
            chart_type = "stackedbar"

        # CASE 3: Category + Value (single-year comparison)
        elif len(time_cols) == 0 and len(category_cols) == 1 and len(value_cols) >= 1:
            chart_type = "bar"

        # CASE 4: Category + Subcategory + Value
        elif len(time_cols) == 0 and len(category_cols) > 1 and len(value_cols) >= 1:
            chart_type = "stackedbar"

        # CASE 5: Few Categories + Value (distribution)
        elif len(time_cols) == 0 and len(category_cols) >= 1 and len(value_cols) == 1:
            unique_cats = df[category_cols[0]].nunique()
            if unique_cats <= 8:
                chart_type = "pie"
            else:
                chart_type = "bar"

        # CASE 6: Time + Multiple Numeric Values
        elif len(time_cols) >= 1 and len(value_cols) > 1:
            chart_type = "line"

        # CASE 7: Category + Multiple Numeric Values (no time)
        elif len(time_cols) == 0 and len(category_cols) >= 1 and len(value_cols) > 1:
            chart_type = "bar"

        # Fallback
        else:
            chart_type = "line"

        log.info(f"🧠 Chart type auto-detected → {chart_type} | Time={len(time_cols)} | Categories={len(category_cols)} | Values={len(value_cols)}")




        # --- Dimension inference (price_tariff | energy_qty | index) ---
        # Support Georgian column names
        def infer_dimension(col: str) -> str:
            col_l = col.lower()
            if any(x in col_l for x in ["cpi", "index", "inflation", "ინდექსი"]):
                return "index"
            if any(x in col_l for x in ["quantity", "generation", "volume_tj", "volume", "mw", "tj", "რაოდენობა", "მოცულობა", "გენერაცია"]):
                return "energy_qty"
            if any(x in col_l for x in ["price", "tariff", "_gel", "_usd", "p_bal", "p_dereg", "p_gcap", "ფასი", "ტარიფი", "საშუალო"]):
                return "price_tariff"
            return "other"

        dim_map = {c: infer_dimension(c) for c in num_cols}
        dims = set(dim_map.values())
        log.info(f"📐 Detected dimensions: {dim_map} → {dims}")

        # --- UNIT inference for axis title (unit only) ---
        def unit_for_price(cols_: list[str]) -> str:
            has_gel = any("_gel" in c.lower() for c in cols_)
            has_usd = any("_usd" in c.lower() for c in cols_)
            # Mixed currencies share the same physical unit; per your rule, keep unit only:
            if has_gel and has_usd:
                return "per MWh"
            if has_gel:
                return "GEL/MWh"
            if has_usd:
                return "USD/MWh"
            # fallback for generic price columns
            return "per MWh"

        def unit_for_qty(cols_: list[str]) -> str:
            has_tj = any("tj" in c.lower() for c in cols_) or any("volume_tj" in c.lower() for c in cols_)
            # your data uses thousand MWh in quantity_tech/trade volume
            has_thousand_mwh = any("quantity" in c.lower() or "quantity_tech" in c.lower() for c in cols_)
            if has_tj and not has_thousand_mwh:
                return "TJ"
            if has_thousand_mwh and not has_tj:
                return "thousand MWh"
            # mixed TJ & thousand MWh → still a single axis by your rule; show generic quantity unit
            return "Energy Quantity"

        def unit_for_index(_: list[str]) -> str:
            return "Index (2015=100)"

        # --- Labels from context.py for EVERY series (not only numeric) ---
        try:
            from context import COLUMN_LABELS
        except ImportError:
            COLUMN_LABELS = {}

        # Build a label map for ALL columns except the time axis
        label_map_all = {c: COLUMN_LABELS.get(c, c.replace("_", " ").title()) for c in cols if c != time_key}

        # Apply renaming for output (legend/tooltip keys)
        df_labeled = df.rename(columns=label_map_all)

        # Recompute the labeled series list in the same order as num_cols
        chart_labels = [label_map_all.get(c, c) for c in num_cols]

        # --- Determine axis mode & titles ---
        if "index" in dims and len(dims) > 1:
            # CPI mixed with any other → dual axes (index is always right)
            log.info("📊 Mixed index + other dimension → dual-axis chart.")
            chart_type = "dualaxis"
            chart_data = df_labeled.to_dict("records")
            # Left axis unit: prefer price or quantity depending on what is present
            if "price_tariff" in dims:
                left_unit = unit_for_price(num_cols)
            else:
                left_unit = unit_for_qty(num_cols)
            chart_meta = {
                "xAxisTitle": time_key or "time",
                "yAxisLeft": left_unit,                 # unit only
                "yAxisRight": unit_for_index(num_cols), # unit only
                "title": "Index vs Other Indicator",
                "axisMode": "dual",
                "labels": chart_labels,
            }

        elif "price_tariff" in dims and "energy_qty" in dims:
            # Price/Tariff + Quantity → dual axes
            log.info("📊 Mixed price/tariff and quantity → dual-axis chart.")
            chart_type = "dualaxis"
            chart_data = df_labeled.to_dict("records")
            chart_meta = {
                "xAxisTitle": time_key or "time",
                "yAxisLeft": unit_for_qty(num_cols),     # unit only (TJ / thousand MWh)
                "yAxisRight": unit_for_price(num_cols),  # unit only (GEL/MWh, USD/MWh, or per MWh)
                "title": "Quantity vs Price/Tariff",
                "axisMode": "dual",
                "labels": chart_labels,
            }

        else:
            log.info("📊 Uniform dimension → single-axis chart (respecting earlier chart type).")

            # Respect the earlier classification (stackedbar, bar, etc.)
            if chart_type not in ["stackedbar", "bar", "pie", "dualaxis"]:
                chart_type = "line"
            chart_data = df_labeled.to_dict("records")


            # Decide unit by the only dimension present
            if dims == {"price_tariff"}:
                y_unit = unit_for_price(num_cols)
            elif dims == {"energy_qty"}:
                y_unit = unit_for_qty(num_cols)
            elif dims == {"index"}:
                y_unit = unit_for_index(num_cols)
            else:
                y_unit = "Value"

            chart_meta = {
                "xAxisTitle": time_key or "time",
                "yAxisTitle": y_unit,              # unit only
                "title": "Indicator Comparison (same dimension)",
                "axisMode": "single",
                "labels": chart_labels,
            }

        log.info(f"✅ Chart built | type={chart_type} | axisMode={chart_meta.get('axisMode')} | labels={chart_labels}")



    # 6) Final response
    exec_time = time.time() - t0
    metrics.log_request(exec_time)
    log.info(f"Finished request in {exec_time:.2f}s")

    response = APIResponse(
        answer=summary,
        chart_data=chart_data,
        chart_type=chart_type,
        chart_metadata=chart_meta,
        execution_time=exec_time,
    )
    return response


# ... [server startup block identical] ...



# -----------------------------
# Server Startup (CRITICAL FIX)
# -----------------------------
# This block runs the application when the script is executed directly (e.g., by a Docker ENTRYPOINT)
if __name__ == "__main__":
    try:
        import uvicorn
        port = int(os.getenv("PORT", 8000)) 
        
        # CRITICAL: host '0.0.0.0' is required for container accessibility
        log.info(f"🚀 Starting Uvicorn server on 0.0.0.0:{port}")
        uvicorn.run("main:app", host="0.0.0.0", port=port, log_level="info")
    except ImportError:
        log.error("Uvicorn is not installed. Please install it with 'pip install uvicorn'.")
    except Exception as e:
        log.error(f"FATAL: Uvicorn server failed to start: {e}")<|MERGE_RESOLUTION|>--- conflicted
+++ resolved
@@ -158,16 +158,11 @@
 LIMIT_PATTERN = re.compile(r"\blimit\s+\d+\b", re.IGNORECASE)
 
 
-<<<<<<< HEAD
 BALANCING_SEGMENT_NORMALIZER = "lower(regexp_replace(segment, '[^a-zA-Z0-9]+', '_', 'g'))"
 
 
 BALANCING_SHARE_PIVOT_SQL = dedent(
     f"""
-=======
-BALANCING_SHARE_PIVOT_SQL = dedent(
-    """
->>>>>>> 8a5251db
     SELECT
         t.date,
         'balancing_electricity'::text AS segment,
@@ -185,17 +180,10 @@
     JOIN (
         SELECT date, SUM(quantity) AS total_qty
         FROM trade_derived_entities
-<<<<<<< HEAD
         WHERE {BALANCING_SEGMENT_NORMALIZER} = 'balancing_electricity'
         GROUP BY date
     ) total ON t.date = total.date
     WHERE {BALANCING_SEGMENT_NORMALIZER} = 'balancing_electricity'
-=======
-        WHERE segment = 'balancing_electricity'
-        GROUP BY date
-    ) total ON t.date = total.date
-    WHERE t.segment = 'balancing_electricity'
->>>>>>> 8a5251db
     GROUP BY t.date, total.total_qty
     ORDER BY t.date
     """
@@ -247,12 +235,9 @@
 
     fallback_df = fetch_balancing_share_panel(conn)
     if fallback_df.empty:
-<<<<<<< HEAD
         log.warning(
             "Deterministic balancing share pivot returned 0 rows; check segment naming in trade_derived_entities."
         )
-=======
->>>>>>> 8a5251db
         return df, False
 
     return fallback_df, True
@@ -1313,7 +1298,6 @@
 {domain_json}
 
   CRITICAL ANALYSIS GUIDELINES for balancing electricity price:
-<<<<<<< HEAD
 
   FIRST STEP FOR EVERY BALANCING PRICE EXPLANATION:
   - Inspect share_* columns (entity composition) before discussing anything else.
@@ -1327,21 +1311,6 @@
      - Composition changes seasonally: summer=hydro dominant, winter=thermal/import dominant.
      - Always explain which entities are selling more/less when analyzing price changes.
 
-=======
-
-  FIRST STEP FOR EVERY BALANCING PRICE EXPLANATION:
-  - Inspect share_* columns (entity composition) before discussing anything else.
-  - Identify which entities increased or decreased their share because each entity sells at a different price level in the codebase.
-  - Explain how those share shifts mechanically push the weighted-average balancing price up or down.
-
-  PRIMARY DRIVERS (in order of importance):
-  1. Composition (shares of entities selling on balancing segment)
-     - Start with composition: higher share of cheap sources (regulated HPP, deregulated hydro) → lower prices.
-     - Higher share of expensive sources (import, thermal PPA, renewable PPA) → higher prices.
-     - Composition changes seasonally: summer=hydro dominant, winter=thermal/import dominant.
-     - Always explain which entities are selling more/less when analyzing price changes.
-
->>>>>>> 8a5251db
   2. Exchange Rate (xrate) - MOST IMPORTANT for GEL/MWh price after composition is described
      - Natural gas for thermal generation is priced in USD
      - Imports are priced in USD
